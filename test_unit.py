import base64
import copy
import unittest
import random
from algosdk import transaction
from algosdk import mnemonic
from algosdk import wordlist
from algosdk import error
from algosdk import constants
from algosdk import util
from algosdk import logic
from algosdk import template


class TestTransaction(unittest.TestCase):
    def test_min_txn_fee(self):
        address = "7ZUECA7HFLZTXENRV24SHLU4AVPUTMTTDUFUBNBD64C73F3UHRTHAIOF6Q"
        params = {"fee": 0, "genesishashb64": "JgsgCaCTqIaLeVhyL6XlRu3n7Rfk2FxMeK+wRSaQ7dI="}
        txn = transaction.PaymentTxn(address, params, 1, 100, address, 1000, note=b'\x00')
        self.assertEqual(constants.min_txn_fee, txn.fee)

    def test_serialize(self):
        address = "7ZUECA7HFLZTXENRV24SHLU4AVPUTMTTDUFUBNBD64C73F3UHRTHAIOF6Q"
        params = {"fee": 3, "genesishashb64": "JgsgCaCTqIaLeVhyL6XlRu3n7Rfk2FxMeK+wRSaQ7dI="}
        txn = transaction.PaymentTxn(address, params, 1, 100, address, 1000, note=bytes([1, 32, 200]))
        enc = util.msgpack_encode(txn)
        re_enc = util.msgpack_encode(util.msgpack_decode(enc))
        self.assertEqual(enc, re_enc)

    def test_serialize_zero_amt(self):
        address = "7ZUECA7HFLZTXENRV24SHLU4AVPUTMTTDUFUBNBD64C73F3UHRTHAIOF6Q"
        params = {"fee": 3, "genesishashb64": "JgsgCaCTqIaLeVhyL6XlRu3n7Rfk2FxMeK+wRSaQ7dI="}
        txn = transaction.PaymentTxn(address, params, 1, 100, address, 0, note=bytes([1, 32, 200]))
        enc = util.msgpack_encode(txn)
        re_enc = util.msgpack_encode(util.msgpack_decode(enc))
        self.assertEqual(enc, re_enc)

    def test_serialize_gen(self):
        address = "7ZUECA7HFLZTXENRV24SHLU4AVPUTMTTDUFUBNBD64C73F3UHRTHAIOF6Q"
        params = {"fee": 3, "genesishashb64": "JgsgCaCTqIaLeVhyL6XlRu3n7Rfk2FxMeK+wRSaQ7dI="}
        txn = transaction.PaymentTxn(address, params, 1, 100, address, 1000, gen="testnet-v1.0", close_remainder_to=address)
        enc = util.msgpack_encode(txn)
        re_enc = util.msgpack_encode(util.msgpack_decode(enc))
        self.assertEqual(enc, re_enc)

    def test_serialize_txgroup(self):
        address = "7ZUECA7HFLZTXENRV24SHLU4AVPUTMTTDUFUBNBD64C73F3UHRTHAIOF6Q"
        params = {"fee": 3, "genesishashb64": "JgsgCaCTqIaLeVhyL6XlRu3n7Rfk2FxMeK+wRSaQ7dI="}
        txn = transaction.PaymentTxn(address, params, 1, 100, address, 1000, gen="testnet-v1.0", close_remainder_to=address)
        txid = txn.get_txid().encode()
        txid = base64.decodebytes(txid)

        txgroup = transaction.TxGroup([txid])
        enc = util.msgpack_encode(txgroup)
        re_enc = util.msgpack_encode(util.msgpack_decode(enc))
        self.assertEqual(enc, re_enc)

        txgroup = transaction.TxGroup([txid] * 11)
        enc = util.msgpack_encode(txgroup)
        re_enc = util.msgpack_encode(util.msgpack_decode(enc))
        self.assertEqual(enc, re_enc)

        # check group field serialization
        gid = transaction.calculate_group_id([txn, txn])
        txn.group = gid
        enc = util.msgpack_encode(txn)
        re_enc = util.msgpack_encode(util.msgpack_decode(enc))
        self.assertEqual(enc, re_enc)

    def test_sign(self):
        mn = "advice pudding treat near rule blouse same whisper inner electric quit surface sunny dismiss leader blood seat clown cost exist hospital century reform able sponsor"
        params = {"fee": 4, "genesishashb64": "JgsgCaCTqIaLeVhyL6XlRu3n7Rfk2FxMeK+wRSaQ7dI="}
        address = "PNWOET7LLOWMBMLE4KOCELCX6X3D3Q4H2Q4QJASYIEOF7YIPPQBG3YQ5YI"
        close = "IDUTJEUIEVSMXTU4LGTJWZ2UE2E6TIODUKU6UW3FU3UKIQQ77RLUBBBFLA"
        sk = mnemonic.to_private_key(mn)
        pk = util.public_key_from_private_key(sk)
        txn = transaction.PaymentTxn(pk, params, 12466, 13466, address, 1000, note=base64.b64decode("6gAVR0Nsv5Y="), gen="devnet-v33.0", close_remainder_to=close)
        stx = txn.sign(sk)
        golden = "gqNzaWfEQPhUAZ3xkDDcc8FvOVo6UinzmKBCqs0woYSfodlmBMfQvGbeUx3Srxy3dyJDzv7rLm26BRv9FnL2/AuT7NYfiAWjdHhui6NhbXTNA+ilY2xvc2XEIEDpNJKIJWTLzpxZpptnVCaJ6aHDoqnqW2Wm6KRCH/xXo2ZlZc0EmKJmds0wsqNnZW6sZGV2bmV0LXYzMy4womdoxCAmCyAJoJOohot5WHIvpeVG7eftF+TYXEx4r7BFJpDt0qJsds00mqRub3RlxAjqABVHQ2y/lqNyY3bEIHts4k/rW6zAsWTinCIsV/X2PcOH1DkEglhBHF/hD3wCo3NuZMQg5/D4TQaBHfnzHI2HixFV9GcdUaGFwgCQhmf0SVhwaKGkdHlwZaNwYXk="
        self.assertEqual(golden, util.msgpack_encode(stx))
        txid_golden = "5FJDJD5LMZC3EHUYYJNH5I23U4X6H2KXABNDGPIL557ZMJ33GZHQ"
        self.assertEqual(txn.get_txid(), txid_golden)

        # check group field serialization
        gid = transaction.calculate_group_id([txn])
        stx.group = gid
        enc = util.msgpack_encode(stx)
        re_enc = util.msgpack_encode(util.msgpack_decode(enc))
        self.assertEqual(enc, re_enc)

    def test_serialize_pay(self):
        mn = "advice pudding treat near rule blouse same whisper inner electric quit surface sunny dismiss leader blood seat clown cost exist hospital century reform able sponsor"
        sk = mnemonic.to_private_key(mn)
        pk = mnemonic.to_public_key(mn)
        to = "PNWOET7LLOWMBMLE4KOCELCX6X3D3Q4H2Q4QJASYIEOF7YIPPQBG3YQ5YI"
        params = {"fee": 4, "genesishashb64": "JgsgCaCTqIaLeVhyL6XlRu3n7Rfk2FxMeK+wRSaQ7dI="}
        first_round = 12466
        last_round = 13466
        gen = "devnet-v33.0"
        note = base64.b64decode("6gAVR0Nsv5Y=")
        close = "IDUTJEUIEVSMXTU4LGTJWZ2UE2E6TIODUKU6UW3FU3UKIQQ77RLUBBBFLA"
        amount = 1000
        txn = transaction.PaymentTxn(pk, params, first_round, last_round, to, amount, close_remainder_to=close, note=note, gen=gen)
        signed_txn = txn.sign(sk)

        golden = "gqNzaWfEQPhUAZ3xkDDcc8FvOVo6UinzmKBCqs0woYSfodlmBMfQvGbeUx3Srxy3dyJDzv7rLm26BRv9FnL2/AuT7NYfiAWjdHhui6NhbXTNA+ilY2xvc2XEIEDpNJKIJWTLzpxZpptnVCaJ6aHDoqnqW2Wm6KRCH/xXo2ZlZc0EmKJmds0wsqNnZW6sZGV2bmV0LXYzMy4womdoxCAmCyAJoJOohot5WHIvpeVG7eftF+TYXEx4r7BFJpDt0qJsds00mqRub3RlxAjqABVHQ2y/lqNyY3bEIHts4k/rW6zAsWTinCIsV/X2PcOH1DkEglhBHF/hD3wCo3NuZMQg5/D4TQaBHfnzHI2HixFV9GcdUaGFwgCQhmf0SVhwaKGkdHlwZaNwYXk="

        self.assertEqual(golden, util.msgpack_encode(signed_txn))

    def test_serialize_pay_lease(self):
        mn = "advice pudding treat near rule blouse same whisper inner electric quit surface sunny dismiss leader blood seat clown cost exist hospital century reform able sponsor"
        sk = mnemonic.to_private_key(mn)
        pk = mnemonic.to_public_key(mn)
        to = "PNWOET7LLOWMBMLE4KOCELCX6X3D3Q4H2Q4QJASYIEOF7YIPPQBG3YQ5YI"
        params = {"fee": 4, "genesishashb64": "JgsgCaCTqIaLeVhyL6XlRu3n7Rfk2FxMeK+wRSaQ7dI="}
        first_round = 12466
        last_round = 13466
        gen = "devnet-v33.0"
        note = base64.b64decode("6gAVR0Nsv5Y=")
        close = "IDUTJEUIEVSMXTU4LGTJWZ2UE2E6TIODUKU6UW3FU3UKIQQ77RLUBBBFLA"
        amount = 1000
        lease = bytes([1, 2, 3, 4, 1, 2, 3, 4, 1, 2, 3, 4, 1, 2, 3, 4, 1, 2, 3, 4, 1, 2, 3, 4, 1, 2, 3, 4, 1, 2, 3, 4])
        txn = transaction.PaymentTxn(pk, params, first_round, last_round, to, amount, close_remainder_to=close, note=note, gen=gen, lease=lease)
        signed_txn = txn.sign(sk)

        golden = "gqNzaWfEQOMmFSIKsZvpW0txwzhmbgQjxv6IyN7BbV5sZ2aNgFbVcrWUnqPpQQxfPhV/wdu9jzEPUU1jAujYtcNCxJ7ONgejdHhujKNhbXTNA+ilY2xvc2XEIEDpNJKIJWTLzpxZpptnVCaJ6aHDoqnqW2Wm6KRCH/xXo2ZlZc0FLKJmds0wsqNnZW6sZGV2bmV0LXYzMy4womdoxCAmCyAJoJOohot5WHIvpeVG7eftF+TYXEx4r7BFJpDt0qJsds00mqJseMQgAQIDBAECAwQBAgMEAQIDBAECAwQBAgMEAQIDBAECAwSkbm90ZcQI6gAVR0Nsv5ajcmN2xCB7bOJP61uswLFk4pwiLFf19j3Dh9Q5BIJYQRxf4Q98AqNzbmTEIOfw+E0GgR358xyNh4sRVfRnHVGhhcIAkIZn9ElYcGihpHR5cGWjcGF5"
        self.assertEqual(golden, util.msgpack_encode(signed_txn))

    def test_serialize_keyreg(self):
        mn = "awful drop leaf tennis indoor begin mandate discover uncle seven only coil atom any hospital uncover make any climb actor armed measure need above hundred"
        sk = mnemonic.to_private_key(mn)
        pk = mnemonic.to_public_key(mn)
        params = {"fee": 1000, "genesishashb64": "SGO1GKSzyE7IEPItTxCByw9x8FmnrCDexi9/cOUJOiI="}
        first_round = 322575
        last_round = 323575
        votepk = "Kv7QI7chi1y6axoy+t7wzAVpePqRq/rkjzWh/RMYyLo="
        selpk = "bPgrv4YogPcdaUAxrt1QysYZTVyRAuUMD4zQmCu9llc="
        votefirst = 10000
        votelast = 10111
        votedilution = 11

        txn = transaction.KeyregTxn(pk, params, first_round, last_round, votepk, selpk, votefirst, votelast, votedilution, flat_fee=True)
        signed_txn = txn.sign(sk)

        golden = "gqNzaWfEQEA8ANbrvTRxU9c8v6WERcEPw7D/HacRgg4vICa61vEof60Wwtx6KJKDyvBuvViFeacLlngPY6vYCVP0DktTwQ2jdHhui6NmZWXNA+iiZnbOAATsD6JnaMQgSGO1GKSzyE7IEPItTxCByw9x8FmnrCDexi9/cOUJOiKibHbOAATv96ZzZWxrZXnEIGz4K7+GKID3HWlAMa7dUMrGGU1ckQLlDA+M0JgrvZZXo3NuZMQgCfvSdiwI+Gxa5r9t16epAd5mdddQ4H6MXHaYZH224f2kdHlwZaZrZXlyZWendm90ZWZzdM0nEKZ2b3Rla2QLp3ZvdGVrZXnEICr+0CO3IYtcumsaMvre8MwFaXj6kav65I81of0TGMi6p3ZvdGVsc3TNJ38="

        self.assertEqual(golden, util.msgpack_encode(signed_txn))

    def test_serialize_asset_create(self):
        mn = "awful drop leaf tennis indoor begin mandate discover uncle seven only coil atom any hospital uncover make any climb actor armed measure need above hundred"
        sk = mnemonic.to_private_key(mn)
        pk = mnemonic.to_public_key(mn)
        params = {"fee": 10, "genesishashb64": "SGO1GKSzyE7IEPItTxCByw9x8FmnrCDexi9/cOUJOiI="}
        first_round = 322575
        last_round = 323575
        
        total = 100
        assetname = "testcoin"
        unitname = "tst"
        url = "website"
        metadata = bytes("fACPO4nRgO55j1ndAK3W6Sgc4APkcyFh", "ascii")

        txn = transaction.AssetConfigTxn(pk, params, first_round, last_round, total=total, manager=pk, reserve=pk, freeze=pk, clawback=pk, unit_name=unitname, asset_name=assetname, url=url, metadata_hash=metadata, default_frozen=False)
        signed_txn = txn.sign(sk)
        golden = "gqNzaWfEQEDd1OMRoQI/rzNlU4iiF50XQXmup3k5czI9hEsNqHT7K4KsfmA/0DUVkbzOwtJdRsHS8trm3Arjpy9r7AXlbAujdHhuh6RhcGFyiaJhbcQgZkFDUE80blJnTzU1ajFuZEFLM1c2U2djNEFQa2N5RmiiYW6odGVzdGNvaW6iYXWnd2Vic2l0ZaFjxCAJ+9J2LAj4bFrmv23Xp6kB3mZ111Dgfoxcdphkfbbh/aFmxCAJ+9J2LAj4bFrmv23Xp6kB3mZ111Dgfoxcdphkfbbh/aFtxCAJ+9J2LAj4bFrmv23Xp6kB3mZ111Dgfoxcdphkfbbh/aFyxCAJ+9J2LAj4bFrmv23Xp6kB3mZ111Dgfoxcdphkfbbh/aF0ZKJ1bqN0c3SjZmVlzQ+0omZ2zgAE7A+iZ2jEIEhjtRiks8hOyBDyLU8QgcsPcfBZp6wg3sYvf3DlCToiomx2zgAE7/ejc25kxCAJ+9J2LAj4bFrmv23Xp6kB3mZ111Dgfoxcdphkfbbh/aR0eXBlpGFjZmc="
        self.assertEqual(golden, util.msgpack_encode(signed_txn))

    def test_serialize_asset_create_decimal(self):
        mn = "awful drop leaf tennis indoor begin mandate discover uncle seven only coil atom any hospital uncover make any climb actor armed measure need above hundred"
        sk = mnemonic.to_private_key(mn)
        pk = mnemonic.to_public_key(mn)
        params = {"fee": 10, "genesishashb64": "SGO1GKSzyE7IEPItTxCByw9x8FmnrCDexi9/cOUJOiI="}
        first_round = 322575
        last_round = 323575

        total = 100
        assetname = "testcoin"
        unitname = "tst"
        url = "website"
        metadata = bytes("fACPO4nRgO55j1ndAK3W6Sgc4APkcyFh", "ascii")

        txn = transaction.AssetConfigTxn(pk, params, first_round, last_round, total=total, manager=pk, reserve=pk, freeze=pk, clawback=pk, unit_name=unitname, asset_name=assetname, url=url, metadata_hash=metadata, default_frozen=False, decimals=1)
        signed_txn = txn.sign(sk)
        golden = "gqNzaWfEQCj5xLqNozR5ahB+LNBlTG+d0gl0vWBrGdAXj1ibsCkvAwOsXs5KHZK1YdLgkdJecQiWm4oiZ+pm5Yg0m3KFqgqjdHhuh6RhcGFyiqJhbcQgZkFDUE80blJnTzU1ajFuZEFLM1c2U2djNEFQa2N5RmiiYW6odGVzdGNvaW6iYXWnd2Vic2l0ZaFjxCAJ+9J2LAj4bFrmv23Xp6kB3mZ111Dgfoxcdphkfbbh/aJkYwGhZsQgCfvSdiwI+Gxa5r9t16epAd5mdddQ4H6MXHaYZH224f2hbcQgCfvSdiwI+Gxa5r9t16epAd5mdddQ4H6MXHaYZH224f2hcsQgCfvSdiwI+Gxa5r9t16epAd5mdddQ4H6MXHaYZH224f2hdGSidW6jdHN0o2ZlZc0P3KJmds4ABOwPomdoxCBIY7UYpLPITsgQ8i1PEIHLD3HwWaesIN7GL39w5Qk6IqJsds4ABO/3o3NuZMQgCfvSdiwI+Gxa5r9t16epAd5mdddQ4H6MXHaYZH224f2kdHlwZaRhY2Zn"
        self.assertEqual(golden, util.msgpack_encode(signed_txn))

    def test_asset_empty_address_error(self):
        pk = "DN7MBMCL5JQ3PFUQS7TMX5AH4EEKOBJVDUF4TCV6WERATKFLQF4MQUPZTA"
        first_round = 322575
        last_round = 323575
        index = 1234
        params = {"fee": 10, "genesishashb64": "SGO1GKSzyE7IEPItTxCByw9x8FmnrCDexi9/cOUJOiI="}
        self.assertRaises(error.EmptyAddressError, transaction.AssetConfigTxn, pk, params, first_round, last_round, reserve=pk, freeze=pk, clawback=pk, index=index)

    def test_serialize_asset_config(self):
        mn = "awful drop leaf tennis indoor begin mandate discover uncle seven only coil atom any hospital uncover make any climb actor armed measure need above hundred"
        sk = mnemonic.to_private_key(mn)
        pk = mnemonic.to_public_key(mn)
        params = {"fee": 10, "genesishashb64": "SGO1GKSzyE7IEPItTxCByw9x8FmnrCDexi9/cOUJOiI="}
        first_round = 322575
        last_round = 323575
        index = 1234
        txn = transaction.AssetConfigTxn(pk, params, first_round, last_round, manager=pk, reserve=pk, freeze=pk, clawback=pk, index=index)
        signed_txn = txn.sign(sk)
        golden = "gqNzaWfEQBBkfw5n6UevuIMDo2lHyU4dS80JCCQ/vTRUcTx5m0ivX68zTKyuVRrHaTbxbRRc3YpJ4zeVEnC9Fiw3Wf4REwejdHhuiKRhcGFyhKFjxCAJ+9J2LAj4bFrmv23Xp6kB3mZ111Dgfoxcdphkfbbh/aFmxCAJ+9J2LAj4bFrmv23Xp6kB3mZ111Dgfoxcdphkfbbh/aFtxCAJ+9J2LAj4bFrmv23Xp6kB3mZ111Dgfoxcdphkfbbh/aFyxCAJ+9J2LAj4bFrmv23Xp6kB3mZ111Dgfoxcdphkfbbh/aRjYWlkzQTSo2ZlZc0NSKJmds4ABOwPomdoxCBIY7UYpLPITsgQ8i1PEIHLD3HwWaesIN7GL39w5Qk6IqJsds4ABO/3o3NuZMQgCfvSdiwI+Gxa5r9t16epAd5mdddQ4H6MXHaYZH224f2kdHlwZaRhY2Zn"

        self.assertEqual(golden, util.msgpack_encode(signed_txn))

    def test_serialize_asset_destroy(self):
        mn = "awful drop leaf tennis indoor begin mandate discover uncle seven only coil atom any hospital uncover make any climb actor armed measure need above hundred"
        sk = mnemonic.to_private_key(mn)
        pk = mnemonic.to_public_key(mn)
        params = {"fee": 10, "genesishashb64": "SGO1GKSzyE7IEPItTxCByw9x8FmnrCDexi9/cOUJOiI="}
        first_round = 322575
        last_round = 323575
        index = 1
        txn = transaction.AssetConfigTxn(pk, params, first_round, last_round, index=index, strict_empty_address_check=False)
        signed_txn = txn.sign(sk)
        golden = "gqNzaWfEQBSP7HtzD/Lvn4aVvaNpeR4T93dQgo4LvywEwcZgDEoc/WVl3aKsZGcZkcRFoiWk8AidhfOZzZYutckkccB8RgGjdHhuh6RjYWlkAaNmZWXNB1iiZnbOAATsD6JnaMQgSGO1GKSzyE7IEPItTxCByw9x8FmnrCDexi9/cOUJOiKibHbOAATv96NzbmTEIAn70nYsCPhsWua/bdenqQHeZnXXUOB+jFx2mGR9tuH9pHR5cGWkYWNmZw=="
        self.assertEqual(golden, util.msgpack_encode(signed_txn))

    def test_serialize_asset_freeze(self):
        mn = "awful drop leaf tennis indoor begin mandate discover uncle seven only coil atom any hospital uncover make any climb actor armed measure need above hundred"
        sk = mnemonic.to_private_key(mn)
        pk = mnemonic.to_public_key(mn)
        first_round = 322575
        last_round = 323576
        params = {"fee": 10, "genesishashb64": "SGO1GKSzyE7IEPItTxCByw9x8FmnrCDexi9/cOUJOiI="}
        index = 1
        target = "BH55E5RMBD4GYWXGX5W5PJ5JAHPGM5OXKDQH5DC4O2MGI7NW4H6VOE4CP4"
        txn = transaction.AssetFreezeTxn(pk, params, first_round, last_round, index=index, target=target, new_freeze_state=True)
        signed_txn = txn.sign(sk)
        golden = "gqNzaWfEQAhru5V2Xvr19s4pGnI0aslqwY4lA2skzpYtDTAN9DKSH5+qsfQQhm4oq+9VHVj7e1rQC49S28vQZmzDTVnYDQGjdHhuiaRhZnJ6w6RmYWRkxCAJ+9J2LAj4bFrmv23Xp6kB3mZ111Dgfoxcdphkfbbh/aRmYWlkAaNmZWXNCRqiZnbOAATsD6JnaMQgSGO1GKSzyE7IEPItTxCByw9x8FmnrCDexi9/cOUJOiKibHbOAATv+KNzbmTEIAn70nYsCPhsWua/bdenqQHeZnXXUOB+jFx2mGR9tuH9pHR5cGWkYWZyeg=="
        self.assertEqual(golden, util.msgpack_encode(signed_txn))

    def test_serialize_asset_transfer(self):
        mn = "awful drop leaf tennis indoor begin mandate discover uncle seven only coil atom any hospital uncover make any climb actor armed measure need above hundred"
        sk = mnemonic.to_private_key(mn)
        pk = mnemonic.to_public_key(mn)
        first_round = 322575
        last_round = 323576
        params = {"fee": 10, "genesishashb64": "SGO1GKSzyE7IEPItTxCByw9x8FmnrCDexi9/cOUJOiI="}
        index = 1
        amount = 1
        to = "BH55E5RMBD4GYWXGX5W5PJ5JAHPGM5OXKDQH5DC4O2MGI7NW4H6VOE4CP4"
        close = "BH55E5RMBD4GYWXGX5W5PJ5JAHPGM5OXKDQH5DC4O2MGI7NW4H6VOE4CP4"
        txn = transaction.AssetTransferTxn(pk, params, first_round, last_round, to, amount, index, close)
        signed_txn = txn.sign(sk)
        golden = "gqNzaWfEQNkEs3WdfFq6IQKJdF1n0/hbV9waLsvojy9pM1T4fvwfMNdjGQDy+LeesuQUfQVTneJD4VfMP7zKx4OUlItbrwSjdHhuiqRhYW10AaZhY2xvc2XEIAn70nYsCPhsWua/bdenqQHeZnXXUOB+jFx2mGR9tuH9pGFyY3bEIAn70nYsCPhsWua/bdenqQHeZnXXUOB+jFx2mGR9tuH9o2ZlZc0KvqJmds4ABOwPomdoxCBIY7UYpLPITsgQ8i1PEIHLD3HwWaesIN7GL39w5Qk6IqJsds4ABO/4o3NuZMQgCfvSdiwI+Gxa5r9t16epAd5mdddQ4H6MXHaYZH224f2kdHlwZaVheGZlcqR4YWlkAQ=="
        self.assertEqual(golden, util.msgpack_encode(signed_txn))

    def test_serialize_asset_accept(self):
        mn = "awful drop leaf tennis indoor begin mandate discover uncle seven only coil atom any hospital uncover make any climb actor armed measure need above hundred"
        sk = mnemonic.to_private_key(mn)
        pk = mnemonic.to_public_key(mn)
        first_round = 322575
        last_round = 323575
        params = {"fee": 10, "genesishashb64": "SGO1GKSzyE7IEPItTxCByw9x8FmnrCDexi9/cOUJOiI="}
        index = 1
        amount = 0
        to = "BH55E5RMBD4GYWXGX5W5PJ5JAHPGM5OXKDQH5DC4O2MGI7NW4H6VOE4CP4"
        txn = transaction.AssetTransferTxn(pk, params, first_round, last_round, to, amount, index)
        signed_txn = txn.sign(sk)
        golden = "gqNzaWfEQJ7q2rOT8Sb/wB0F87ld+1zMprxVlYqbUbe+oz0WM63FctIi+K9eYFSqT26XBZ4Rr3+VTJpBE+JLKs8nctl9hgijdHhuiKRhcmN2xCAJ+9J2LAj4bFrmv23Xp6kB3mZ111Dgfoxcdphkfbbh/aNmZWXNCOiiZnbOAATsD6JnaMQgSGO1GKSzyE7IEPItTxCByw9x8FmnrCDexi9/cOUJOiKibHbOAATv96NzbmTEIAn70nYsCPhsWua/bdenqQHeZnXXUOB+jFx2mGR9tuH9pHR5cGWlYXhmZXKkeGFpZAE="
        self.assertEqual(golden, util.msgpack_encode(signed_txn))

    def test_serialize_asset_revoke(self):
        mn = "awful drop leaf tennis indoor begin mandate discover uncle seven only coil atom any hospital uncover make any climb actor armed measure need above hundred"
        sk = mnemonic.to_private_key(mn)
        pk = mnemonic.to_public_key(mn)
        first_round = 322575
        last_round = 323575
        params = {"fee": 10, "genesishashb64": "SGO1GKSzyE7IEPItTxCByw9x8FmnrCDexi9/cOUJOiI="}
        index = 1
        amount = 1
        to = "BH55E5RMBD4GYWXGX5W5PJ5JAHPGM5OXKDQH5DC4O2MGI7NW4H6VOE4CP4"
        txn = transaction.AssetTransferTxn(pk, params, first_round, last_round, to, amount, index, revocation_target=to)
        signed_txn = txn.sign(sk)
        golden = "gqNzaWfEQHsgfEAmEHUxLLLR9s+Y/yq5WeoGo/jAArCbany+7ZYwExMySzAhmV7M7S8+LBtJalB4EhzEUMKmt3kNKk6+vAWjdHhuiqRhYW10AaRhcmN2xCAJ+9J2LAj4bFrmv23Xp6kB3mZ111Dgfoxcdphkfbbh/aRhc25kxCAJ+9J2LAj4bFrmv23Xp6kB3mZ111Dgfoxcdphkfbbh/aNmZWXNCqqiZnbOAATsD6JnaMQgSGO1GKSzyE7IEPItTxCByw9x8FmnrCDexi9/cOUJOiKibHbOAATv96NzbmTEIAn70nYsCPhsWua/bdenqQHeZnXXUOB+jFx2mGR9tuH9pHR5cGWlYXhmZXKkeGFpZAE="
        self.assertEqual(golden, util.msgpack_encode(signed_txn))

    def test_group_id(self):
        address = "UPYAFLHSIPMJOHVXU2MPLQ46GXJKSDCEMZ6RLCQ7GWB5PRDKJUWKKXECXI"
        fromAddress, toAddress = address, address
        params = {"fee": 1000, "genesishashb64": "sC3P7e2SdbqKJK0tbiCdK9tdSpbe6XeCGKdoNzmlj0E="}
        amount = 2000
        genesisID = "devnet-v1.0"

        firstRound1 = 710399
        note1 = base64.b64decode("wRKw5cJ0CMo=")

        tx1 = transaction.PaymentTxn(fromAddress, params, firstRound1, firstRound1 + 1000, toAddress, amount, note=note1, gen=genesisID, flat_fee=True)

        firstRound2 = 710515
        note2 = base64.b64decode("dBlHI6BdrIg=")
        tx2 = transaction.PaymentTxn(fromAddress, params, firstRound2, firstRound2 + 1000, toAddress, amount, note=note2, gen=genesisID, flat_fee=True)

        # goal clerk send dumps unsigned transaction as signed with empty
        # signature in order to save tx type
        stx1 = transaction.SignedTransaction(tx1, None)
        stx2 = transaction.SignedTransaction(tx2, None)

        goldenTx1 = "gaN0eG6Ko2FtdM0H0KNmZWXNA+iiZnbOAArW/6NnZW6rZGV2bmV0LXYxLjCiZ2jEILAtz+3tknW6iiStLW4gnSvbXUqW3ul3ghinaDc5pY9Bomx2zgAK2uekbm90ZcQIwRKw5cJ0CMqjcmN2xCCj8AKs8kPYlx63ppj1w5410qkMRGZ9FYofNYPXxGpNLKNzbmTEIKPwAqzyQ9iXHremmPXDnjXSqQxEZn0Vih81g9fEak0spHR5cGWjcGF5"
        goldenTx2 = "gaN0eG6Ko2FtdM0H0KNmZWXNA+iiZnbOAArXc6NnZW6rZGV2bmV0LXYxLjCiZ2jEILAtz+3tknW6iiStLW4gnSvbXUqW3ul3ghinaDc5pY9Bomx2zgAK21ukbm90ZcQIdBlHI6BdrIijcmN2xCCj8AKs8kPYlx63ppj1w5410qkMRGZ9FYofNYPXxGpNLKNzbmTEIKPwAqzyQ9iXHremmPXDnjXSqQxEZn0Vih81g9fEak0spHR5cGWjcGF5"

        self.assertEqual(goldenTx1, util.msgpack_encode(stx1))
        self.assertEqual(goldenTx2, util.msgpack_encode(stx2))

        # preserve original tx{1,2} objects
        tx1 = copy.deepcopy(tx1)
        tx2 = copy.deepcopy(tx2)

        gid = transaction.calculate_group_id([tx1, tx2])
        stx1.transaction.group = gid
        stx2.transaction.group = gid

        # goal clerk group sets Group to every transaction and concatenate
        # them in output file
        # simulating that behavior here
        txg = base64.b64encode(base64.b64decode(util.msgpack_encode(stx1)) + base64.b64decode(util.msgpack_encode(stx2))).decode()

        goldenTxg = "gaN0eG6Lo2FtdM0H0KNmZWXNA+iiZnbOAArW/6NnZW6rZGV2bmV0LXYxLjCiZ2jEILAtz+3tknW6iiStLW4gnSvbXUqW3ul3ghinaDc5pY9Bo2dycMQgLiQ9OBup9H/bZLSfQUH2S6iHUM6FQ3PLuv9FNKyt09SibHbOAAra56Rub3RlxAjBErDlwnQIyqNyY3bEIKPwAqzyQ9iXHremmPXDnjXSqQxEZn0Vih81g9fEak0so3NuZMQgo/ACrPJD2Jcet6aY9cOeNdKpDERmfRWKHzWD18RqTSykdHlwZaNwYXmBo3R4boujYW10zQfQo2ZlZc0D6KJmds4ACtdzo2dlbqtkZXZuZXQtdjEuMKJnaMQgsC3P7e2SdbqKJK0tbiCdK9tdSpbe6XeCGKdoNzmlj0GjZ3JwxCAuJD04G6n0f9tktJ9BQfZLqIdQzoVDc8u6/0U0rK3T1KJsds4ACttbpG5vdGXECHQZRyOgXayIo3JjdsQgo/ACrPJD2Jcet6aY9cOeNdKpDERmfRWKHzWD18RqTSyjc25kxCCj8AKs8kPYlx63ppj1w5410qkMRGZ9FYofNYPXxGpNLKR0eXBlo3BheQ=="

        self.assertEqual(goldenTxg, txg)

        # repeat test above for assign_group_id
        txa1 = copy.deepcopy(tx1)
        txa2 = copy.deepcopy(tx2)

        txns = transaction.assign_group_id([txa1, txa2])
        self.assertEqual(len(txns), 2)
        stx1 = transaction.SignedTransaction(txns[0], None)
        stx2 = transaction.SignedTransaction(txns[1], None)

        # goal clerk group sets Group to every transaction and concatenate
        # them in output file
        # simulating that behavior here
        txg = base64.b64encode(base64.b64decode(util.msgpack_encode(stx1)) + base64.b64decode(util.msgpack_encode(stx2))).decode()

        self.assertEqual(goldenTxg, txg)

        # check filtering
        txns = transaction.assign_group_id([tx1, tx2], address=fromAddress)
        self.assertEqual(len(txns), 2)
        self.assertEqual(stx1.transaction.group, txns[0].group)

        txns = transaction.assign_group_id([tx1, tx2], address="NONEXISTENT")
        self.assertEqual(len(txns), 0)


class TestMnemonic(unittest.TestCase):
    def test_mnemonic_private_key(self):
        priv_key, _ = util.generate_account()
        mn = mnemonic.from_private_key(priv_key)
        self.assertEqual(len(mn.split(" ")), constants.mnemonic_len)
        self.assertEqual(priv_key, mnemonic.to_private_key(mn))

    def test_zero_mnemonic(self):
        zero_bytes = bytes([0, 0, 0, 0, 0, 0, 0, 0, 0, 0, 0, 0, 0, 0, 0, 0, 0, 0, 0, 0, 0, 0, 0, 0, 0, 0, 0, 0, 0, 0, 0, 0])
        expected_mnemonic = "abandon abandon abandon abandon abandon abandon abandon abandon abandon abandon abandon abandon abandon abandon abandon abandon abandon abandon abandon abandon abandon abandon abandon abandon invest"
        result = mnemonic._from_key(zero_bytes)
        self.assertEqual(expected_mnemonic, result)
        result = mnemonic._to_key(result)
        self.assertEqual(zero_bytes, result)

    def test_wrong_checksum(self):
        mn = "abandon abandon abandon abandon abandon abandon abandon abandon abandon abandon abandon abandon abandon abandon abandon abandon abandon abandon abandon abandon abandon abandon abandon abandon abandon"
        self.assertRaises(error.WrongChecksumError, mnemonic._to_key, mn)

    def test_word_not_in_list(self):
        mn = "abandon abandon abandon abandon abandon abandon abandon abandon abandon abandon abandon abandon abandon abandon abandon abandon abandon venues abandon abandon abandon abandon abandon abandon invest"
        self.assertRaises(ValueError, mnemonic._to_key, mn)

    def test_wordlist(self):
        result = mnemonic._checksum(bytes(wordlist.word_list_raw(), "utf-8"))
        self.assertEqual(result, "venue")

    def test_mnemonic_wrong_len(self):
        mn = "abandon abandon abandon"
        self.assertRaises(error.WrongMnemonicLengthError, mnemonic._to_key, mn)

    def test_bytes_wrong_len(self):
        key = bytes([0, 0, 0, 0, 0, 0, 0, 0, 0, 0, 0, 0, 0, 0, 0, 0, 0, 0, 0, 0, 0, 0, 0, 0, 0, 0, 0, 0, 0, 0, 0])
        self.assertRaises(error.WrongKeyBytesLengthError, mnemonic._from_key, key)

    def test_key_wrong_len(self):
        address = "WRONG_LENGTH_TOO_SHORT"
        self.assertRaises(error.WrongKeyLengthError, util.decode_address, address)


class TestAddress(unittest.TestCase):
    def test_is_valid(self):
        valid = "MO2H6ZU47Q36GJ6GVHUKGEBEQINN7ZWVACMWZQGIYUOE3RBSRVYHV4ACJI"
        self.assertTrue(util.is_valid_address(valid))
        invalid = "MO2H6ZU47Q36GJ6GVHUKGEBEQINN7ZWVACMWZQGIYUOE3RBSRVYHV4ACJG"
        self.assertFalse(util.is_valid_address(invalid))

    def test_encode_decode(self):
        sk, pk = util.generate_account()
        self.assertEqual(pk, util.encode_address(util.decode_address(pk)))
        self.assertEqual(pk, util.public_key_from_private_key(sk))


class TestMultisig(unittest.TestCase):
    def test_merge(self):
        msig = transaction.Multisig(1, 2, [
            "DN7MBMCL5JQ3PFUQS7TMX5AH4EEKOBJVDUF4TCV6WERATKFLQF4MQUPZTA",
            "BFRTECKTOOE7A5LHCF3TTEOH2A7BW46IYT2SX5VP6ANKEXHZYJY77SJTVM",
            "47YPQTIGQEO7T4Y4RWDYWEKV6RTR2UNBQXBABEEGM72ESWDQNCQ52OPASU"])

        mn = "auction inquiry lava second expand liberty glass involve ginger illness length room item discover ahead table doctor term tackle cement bonus profit right above catch"

        sk = mnemonic.to_private_key(mn)
        sender = "RWJLJCMQAFZ2ATP2INM2GZTKNL6OULCCUBO5TQPXH3V2KR4AG7U5UA5JNM"
        rcv = "PNWOET7LLOWMBMLE4KOCELCX6X3D3Q4H2Q4QJASYIEOF7YIPPQBG3YQ5YI"
        params = {"fee": 0, "genesishashb64": "/rNsORAUOQDD2lVCyhg2sA/S+BlZElfNI/YEL5jINp0="}
        close = "IDUTJEUIEVSMXTU4LGTJWZ2UE2E6TIODUKU6UW3FU3UKIQQ77RLUBBBFLA"
        txn = transaction.PaymentTxn(sender, params, 62229, 63229, rcv, 1000, note=base64.b64decode("RSYiABhShvs="), gen="devnet-v38.0", close_remainder_to=close)

        mtx = transaction.MultisigTransaction(txn, msig)
        mtx.sign(sk)
        golden = "gqRtc2lng6ZzdWJzaWeTgqJwa8QgG37AsEvqYbeWkJfmy/QH4QinBTUdC8mKvrEiCairgXihc8RAuLAFE0oma0skOoAmOzEwfPuLYpEWl4LINtsiLrUqWQkDxh4WHb29//YCpj4MFbiSgD2jKYt0XKRD86zKCF4RDYGicGvEIAljMglTc4nwdWcRdzmRx9A+G3PIxPUr9q/wGqJc+cJxgaJwa8Qg5/D4TQaBHfnzHI2HixFV9GcdUaGFwgCQhmf0SVhwaKGjdGhyAqF2AaN0eG6Lo2FtdM0D6KVjbG9zZcQgQOk0koglZMvOnFmmm2dUJonpocOiqepbZabopEIf/FejZmVlzQPoomZ2zfMVo2dlbqxkZXZuZXQtdjM4LjCiZ2jEIP6zbDkQFDkAw9pVQsoYNrAP0vgZWRJXzSP2BC+YyDadomx2zfb9pG5vdGXECEUmIgAYUob7o3JjdsQge2ziT+tbrMCxZOKcIixX9fY9w4fUOQSCWEEcX+EPfAKjc25kxCCNkrSJkAFzoE36Q1mjZmpq/OosQqBd2cH3PuulR4A36aR0eXBlo3BheQ=="
        self.assertEqual(golden, util.msgpack_encode(mtx))

        mtx_2 = transaction.MultisigTransaction(txn,
                                                msig.get_multisig_account())
        mn2 = "since during average anxiety protect cherry club long lawsuit loan expand embark forum theory winter park twenty ball kangaroo cram burst board host ability left"
        sk2 = mnemonic.to_private_key(mn2)
        mtx_2.sign(sk2)

        mtx_final = transaction.MultisigTransaction.merge([mtx, mtx_2])

        golden2 = "gqRtc2lng6ZzdWJzaWeTgqJwa8QgG37AsEvqYbeWkJfmy/QH4QinBTUdC8mKvrEiCairgXihc8RAuLAFE0oma0skOoAmOzEwfPuLYpEWl4LINtsiLrUqWQkDxh4WHb29//YCpj4MFbiSgD2jKYt0XKRD86zKCF4RDYKicGvEIAljMglTc4nwdWcRdzmRx9A+G3PIxPUr9q/wGqJc+cJxoXPEQBAhuyRjsOrnHp3s/xI+iMKiL7QPsh8iJZ22YOJJP0aFUwedMr+a6wfdBXk1OefyrAN1wqJ9rq6O+DrWV1fH0ASBonBrxCDn8PhNBoEd+fMcjYeLEVX0Zx1RoYXCAJCGZ/RJWHBooaN0aHICoXYBo3R4boujYW10zQPopWNsb3NlxCBA6TSSiCVky86cWaabZ1Qmiemhw6Kp6ltlpuikQh/8V6NmZWXNA+iiZnbN8xWjZ2VurGRldm5ldC12MzguMKJnaMQg/rNsORAUOQDD2lVCyhg2sA/S+BlZElfNI/YEL5jINp2ibHbN9v2kbm90ZcQIRSYiABhShvujcmN2xCB7bOJP61uswLFk4pwiLFf19j3Dh9Q5BIJYQRxf4Q98AqNzbmTEII2StImQAXOgTfpDWaNmamr86ixCoF3Zwfc+66VHgDfppHR5cGWjcGF5"
        self.assertEqual(golden2, util.msgpack_encode(mtx_final))

    def test_sign(self):
        msig = transaction.Multisig(1, 2, [
            "DN7MBMCL5JQ3PFUQS7TMX5AH4EEKOBJVDUF4TCV6WERATKFLQF4MQUPZTA",
            "BFRTECKTOOE7A5LHCF3TTEOH2A7BW46IYT2SX5VP6ANKEXHZYJY77SJTVM",
            "47YPQTIGQEO7T4Y4RWDYWEKV6RTR2UNBQXBABEEGM72ESWDQNCQ52OPASU"])
        mn = "advice pudding treat near rule blouse same whisper inner electric quit surface sunny dismiss leader blood seat clown cost exist hospital century reform able sponsor"
        sk = mnemonic.to_private_key(mn)

        rcv = "PNWOET7LLOWMBMLE4KOCELCX6X3D3Q4H2Q4QJASYIEOF7YIPPQBG3YQ5YI"
        params = {"fee": 4, "genesishashb64": "JgsgCaCTqIaLeVhyL6XlRu3n7Rfk2FxMeK+wRSaQ7dI="}
        close = "IDUTJEUIEVSMXTU4LGTJWZ2UE2E6TIODUKU6UW3FU3UKIQQ77RLUBBBFLA"
        txn = transaction.PaymentTxn(msig.address(), params, 12466, 13466, rcv, 1000, note=base64.b64decode("X4Bl4wQ9rCo="), gen="devnet-v33.0", close_remainder_to=close)
        mtx = transaction.MultisigTransaction(txn, msig)
        mtx.sign(sk)
        golden = "gqRtc2lng6ZzdWJzaWeTgaJwa8QgG37AsEvqYbeWkJfmy/QH4QinBTUdC8mKvrEiCairgXiBonBrxCAJYzIJU3OJ8HVnEXc5kcfQPhtzyMT1K/av8BqiXPnCcYKicGvEIOfw+E0GgR358xyNh4sRVfRnHVGhhcIAkIZn9ElYcGihoXPEQF6nXZ7CgInd1h7NVspIPFZNhkPL+vGFpTNwH3Eh9gwPM8pf1EPTHfPvjf14sS7xN7mTK+wrz7Odhp4rdWBNUASjdGhyAqF2AaN0eG6Lo2FtdM0D6KVjbG9zZcQgQOk0koglZMvOnFmmm2dUJonpocOiqepbZabopEIf/FejZmVlzQSYomZ2zTCyo2dlbqxkZXZuZXQtdjMzLjCiZ2jEICYLIAmgk6iGi3lYci+l5Ubt5+0X5NhcTHivsEUmkO3Somx2zTSapG5vdGXECF+AZeMEPawqo3JjdsQge2ziT+tbrMCxZOKcIixX9fY9w4fUOQSCWEEcX+EPfAKjc25kxCCNkrSJkAFzoE36Q1mjZmpq/OosQqBd2cH3PuulR4A36aR0eXBlo3BheQ=="
        self.assertEqual(golden, util.msgpack_encode(mtx))
        txid_golden = "TDIO6RJWJIVDDJZELMSX5CPJW7MUNM3QR4YAHYAKHF3W2CFRTI7A"
        self.assertEqual(txn.get_txid(), txid_golden)

    def test_msig_address(self):
        msig = transaction.Multisig(1, 2, [
            "XMHLMNAVJIMAW2RHJXLXKKK4G3J3U6VONNO3BTAQYVDC3MHTGDP3J5OCRU",
            "HTNOX33OCQI2JCOLZ2IRM3BC2WZ6JUILSLEORBPFI6W7GU5Q4ZW6LINHLA",
            "E6JSNTY4PVCY3IRZ6XEDHEO6VIHCQ5KGXCIQKFQCMB2N6HXRY4IB43VSHI"])
        golden = "UCE2U2JC4O4ZR6W763GUQCG57HQCDZEUJY4J5I6VYY4HQZUJDF7AKZO5GM"
        self.assertEqual(msig.address(), golden)

        msig2 = transaction.Multisig(1, 2, [
            "DN7MBMCL5JQ3PFUQS7TMX5AH4EEKOBJVDUF4TCV6WERATKFLQF4MQUPZTA",
            "BFRTECKTOOE7A5LHCF3TTEOH2A7BW46IYT2SX5VP6ANKEXHZYJY77SJTVM",
            "47YPQTIGQEO7T4Y4RWDYWEKV6RTR2UNBQXBABEEGM72ESWDQNCQ52OPASU"])
        golden = "RWJLJCMQAFZ2ATP2INM2GZTKNL6OULCCUBO5TQPXH3V2KR4AG7U5UA5JNM"
        self.assertEqual(msig2.address(), golden)

    def test_errors(self):

        # get random private key
        private_key_1, account_1 = util.generate_account()
        _, account_2 = util.generate_account()
        private_key_3, account_3 = util.generate_account()

        # create transaction
        params = {"fee": 3, "genesishashb64": "JgsgCaCTqIaLeVhyL6XlRu3n7Rfk2FxMeK+wRSaQ7dI="}
        txn = transaction.PaymentTxn(account_2, params, 1234, 1334, account_2, 1000)

        # create multisig address with invalid version
        msig = transaction.Multisig(2, 2, [account_1, account_2])
        self.assertRaises(error.UnknownMsigVersionError, msig.validate)

        # change it to have invalid threshold
        msig.version = 1
        msig.threshold = 3
        self.assertRaises(error.InvalidThresholdError, msig.validate)

        # try to sign multisig transaction
        msig.threshold = 2
        mtx = transaction.MultisigTransaction(txn, msig)
        self.assertRaises(error.BadTxnSenderError, mtx.sign, private_key_1)

        # change sender address to be correct
        txn.sender = msig.address()
        mtx = transaction.MultisigTransaction(txn, msig)

        # try to sign with incorrect private key
        self.assertRaises(error.InvalidSecretKeyError, mtx.sign, private_key_3)

        # create another multisig with different address
        msig_2 = transaction.Multisig(1, 2, [account_2, account_3])

        # try to merge with different addresses
        mtx_2 = transaction.MultisigTransaction(txn, msig_2)
        self.assertRaises(error.MergeKeysMismatchError, transaction.MultisigTransaction.merge, [mtx, mtx_2])

        # create another multisig with same address
        msig_3 = msig_2.get_multisig_account()

        # add mismatched signatures
        msig_2.subsigs[0].signature = "sig2"
        msig_3.subsigs[0].signature = "sig3"

        # try to merge
        self.assertRaises(error.DuplicateSigMismatchError, transaction.MultisigTransaction.merge, [transaction.MultisigTransaction(txn, msig_2), transaction.MultisigTransaction(txn, msig_3)])


class TestMsgpack(unittest.TestCase):
    def test_bid(self):
        bid = "gqFigqNiaWSGo2FpZAGjYXVjxCCokNFWl9DCqHrP9trjPICAMGOaRoX/OR+M6tHWhfUBkKZiaWRkZXLEIP1rCXe2x5+exPBfU3CZwGPMY8mzwvglET+QtgfCPdCmo2N1cs8AAADN9kTOAKJpZM5JeDcCpXByaWNlzQMgo3NpZ8RAiR06J4suAixy13BKHlw4VrORKzLT5CJr9n3YSj0Ao6byV23JHGU0yPf7u9/o4ECw4Xy9hc9pWopLW97xKXRfA6F0oWI="
        self.assertEqual(bid, util.msgpack_encode(util.msgpack_decode(bid)))

    def test_signed_txn(self):
        stxn = "gqNzaWfEQGdpjnStb70k2iXzOlu+RSMgCYLe25wkUfbgRsXs7jx6rbW61ivCs6/zGs3gZAZf4L2XAQak7OjMh3lw9MTCIQijdHhuiaNhbXTOAAGGoKNmZWXNA+iiZnbNcl+jZ2Vuq25ldHdvcmstdjM4omdoxCBN/+nfiNPXLbuigk8M/TXsMUfMK7dV//xB1wkoOhNu9qJsds1yw6NyY3bEIPRUuVDPVUFC7Jk3+xDjHJfwWFDp+Wjy+Hx3cwL9ncVYo3NuZMQgGC5kQiOIPooA8mrvoHRyFtk27F/PPN08bAufGhnp0BGkdHlwZaNwYXk="
        print()
        print(stxn)
        print(util.msgpack_encode(util.msgpack_decode(stxn)))
        self.assertEqual(stxn, util.msgpack_encode(util.msgpack_decode(stxn)))

    def test_payment_txn(self):
        paytxn = "iaNhbXTOAAGGoKNmZWXNA+iiZnbNcq2jZ2Vuq25ldHdvcmstdjM4omdoxCBN/+nfiNPXLbuigk8M/TXsMUfMK7dV//xB1wkoOhNu9qJsds1zEaNyY3bEIAZ2cvp4J0OiBy5eAHIX/njaRko955rEdN4AUNEl4rxTo3NuZMQgGC5kQiOIPooA8mrvoHRyFtk27F/PPN08bAufGhnp0BGkdHlwZaNwYXk="
        self.assertEqual(paytxn, util.msgpack_encode(util.msgpack_decode(paytxn)))

    def test_multisig_txn(self):
        msigtxn = "gqRtc2lng6ZzdWJzaWeSgqJwa8Qg1ke3gkLuR0MUN/Ku0oyiRVIm9P1QFDaiEhT5vtfLmd+hc8RAIEbfnhccjWfYQFQp/P4aJjATFdgaDDpnhyJF0tU/37CO5I5hhoCvUCRH/A/6X94Ewz9YEtk5dANEGKQW+/WyAIKicGvEIKgAZfZ4iDC+UY/P5F3tgs5rqeyYt08LT0c/D78u0V7KoXPEQCxUkQgTVC9lLpKVzcZGKesSCQcZL9UjXTzrteADicvcca7KT3WP0crGgAfJ3a17Na5cykJzFEn7pq2SHgwD/QujdGhyAqF2AaN0eG6Jo2FtdM0D6KNmZWXNA+iiZnbNexSjZ2Vuq25ldHdvcmstdjM4omdoxCBN/+nfiNPXLbuigk8M/TXsMUfMK7dV//xB1wkoOhNu9qJsds17eKNyY3bEIBguZEIjiD6KAPJq76B0chbZNuxfzzzdPGwLnxoZ6dARo3NuZMQgpuIJvJzW8E4uxsQGCW0S3n1u340PbHTB2zhtXo/AiI6kdHlwZaNwYXk="
        self.assertEqual(msigtxn, util.msgpack_encode(util.msgpack_decode(msigtxn)))

    def test_keyreg_txn(self):
        keyregtxn = "jKNmZWXNA+iiZnbNcoqjZ2Vuq25ldHdvcmstdjM4omdoxCBN/+nfiNPXLbuigk8M/TXsMUfMK7dV//xB1wkoOhNu9qJsds1y7qZzZWxrZXnEIBguZEIjiD6KAPJq76B0chbZNuxfzzzdPGwLnxoZ6dARo3NuZMQgGC5kQiOIPooA8mrvoHRyFtk27F/PPN08bAufGhnp0BGkdHlwZaZrZXlyZWendm90ZWZzdM1yiqZ2b3Rla2TNMDmndm90ZWtlecQgGC5kQiOIPooA8mrvoHRyFtk27F/PPN08bAufGhnp0BGndm90ZWxzdM1y7g=="
        self.assertEqual(keyregtxn, util.msgpack_encode(util.msgpack_decode(keyregtxn)))

    def test_asset_create(self):
        golden = "gqNzaWfEQEDd1OMRoQI/rzNlU4iiF50XQXmup3k5czI9hEsNqHT7K4KsfmA/0DUVkbzOwtJdRsHS8trm3Arjpy9r7AXlbAujdHhuh6RhcGFyiaJhbcQgZkFDUE80blJnTzU1ajFuZEFLM1c2U2djNEFQa2N5RmiiYW6odGVzdGNvaW6iYXWnd2Vic2l0ZaFjxCAJ+9J2LAj4bFrmv23Xp6kB3mZ111Dgfoxcdphkfbbh/aFmxCAJ+9J2LAj4bFrmv23Xp6kB3mZ111Dgfoxcdphkfbbh/aFtxCAJ+9J2LAj4bFrmv23Xp6kB3mZ111Dgfoxcdphkfbbh/aFyxCAJ+9J2LAj4bFrmv23Xp6kB3mZ111Dgfoxcdphkfbbh/aF0ZKJ1bqN0c3SjZmVlzQ+0omZ2zgAE7A+iZ2jEIEhjtRiks8hOyBDyLU8QgcsPcfBZp6wg3sYvf3DlCToiomx2zgAE7/ejc25kxCAJ+9J2LAj4bFrmv23Xp6kB3mZ111Dgfoxcdphkfbbh/aR0eXBlpGFjZmc="
        self.assertEqual(golden, util.msgpack_encode(util.msgpack_decode(golden)))

    def test_asset_config(self):
        assettxn = "gqNzaWfEQBBkfw5n6UevuIMDo2lHyU4dS80JCCQ/vTRUcTx5m0ivX68zTKyuVRrHaTbxbRRc3YpJ4zeVEnC9Fiw3Wf4REwejdHhuiKRhcGFyhKFjxCAJ+9J2LAj4bFrmv23Xp6kB3mZ111Dgfoxcdphkfbbh/aFmxCAJ+9J2LAj4bFrmv23Xp6kB3mZ111Dgfoxcdphkfbbh/aFtxCAJ+9J2LAj4bFrmv23Xp6kB3mZ111Dgfoxcdphkfbbh/aFyxCAJ+9J2LAj4bFrmv23Xp6kB3mZ111Dgfoxcdphkfbbh/aRjYWlkzQTSo2ZlZc0NSKJmds4ABOwPomdoxCBIY7UYpLPITsgQ8i1PEIHLD3HwWaesIN7GL39w5Qk6IqJsds4ABO/3o3NuZMQgCfvSdiwI+Gxa5r9t16epAd5mdddQ4H6MXHaYZH224f2kdHlwZaRhY2Zn"
        self.assertEqual(assettxn, util.msgpack_encode(util.msgpack_decode(assettxn)))

    def test_asset_config_with_decimal(self):
        assettxn = "gqNzaWfEQBBkfw5n6UevuIMDo2lHyU4dS80JCCQ/vTRUcTx5m0ivX68zTKyuVRrHaTbxbRRc3YpJ4zeVEnC9Fiw3Wf4REwejdHhuiKRhcGFyhaFjxCAJ+9J2LAj4bFrmv23Xp6kB3mZ111Dgfoxcdphkfbbh/aJkYwyhZsQgCfvSdiwI+Gxa5r9t16epAd5mdddQ4H6MXHaYZH224f2hbcQgCfvSdiwI+Gxa5r9t16epAd5mdddQ4H6MXHaYZH224f2hcsQgCfvSdiwI+Gxa5r9t16epAd5mdddQ4H6MXHaYZH224f2kY2FpZM0E0qNmZWXNDUiiZnbOAATsD6JnaMQgSGO1GKSzyE7IEPItTxCByw9x8FmnrCDexi9/cOUJOiKibHbOAATv96NzbmTEIAn70nYsCPhsWua/bdenqQHeZnXXUOB+jFx2mGR9tuH9pHR5cGWkYWNmZw=="
        self.assertEqual(assettxn, util.msgpack_encode(util.msgpack_decode(assettxn)))

    def test_asset_destroy(self):
        assettxn = "gqNzaWfEQBSP7HtzD/Lvn4aVvaNpeR4T93dQgo4LvywEwcZgDEoc/WVl3aKsZGcZkcRFoiWk8AidhfOZzZYutckkccB8RgGjdHhuh6RjYWlkAaNmZWXNB1iiZnbOAATsD6JnaMQgSGO1GKSzyE7IEPItTxCByw9x8FmnrCDexi9/cOUJOiKibHbOAATv96NzbmTEIAn70nYsCPhsWua/bdenqQHeZnXXUOB+jFx2mGR9tuH9pHR5cGWkYWNmZw=="
        self.assertEqual(assettxn, util.msgpack_encode(util.msgpack_decode(assettxn)))

    def test_asset_freeze(self):
        assettxn = "gqNzaWfEQAhru5V2Xvr19s4pGnI0aslqwY4lA2skzpYtDTAN9DKSH5+qsfQQhm4oq+9VHVj7e1rQC49S28vQZmzDTVnYDQGjdHhuiaRhZnJ6w6RmYWRkxCAJ+9J2LAj4bFrmv23Xp6kB3mZ111Dgfoxcdphkfbbh/aRmYWlkAaNmZWXNCRqiZnbOAATsD6JnaMQgSGO1GKSzyE7IEPItTxCByw9x8FmnrCDexi9/cOUJOiKibHbOAATv+KNzbmTEIAn70nYsCPhsWua/bdenqQHeZnXXUOB+jFx2mGR9tuH9pHR5cGWkYWZyeg=="
        self.assertEqual(assettxn, util.msgpack_encode(util.msgpack_decode(assettxn)))

    def test_asset_transfer(self):
        assettxn = "gqNzaWfEQNkEs3WdfFq6IQKJdF1n0/hbV9waLsvojy9pM1T4fvwfMNdjGQDy+LeesuQUfQVTneJD4VfMP7zKx4OUlItbrwSjdHhuiqRhYW10AaZhY2xvc2XEIAn70nYsCPhsWua/bdenqQHeZnXXUOB+jFx2mGR9tuH9pGFyY3bEIAn70nYsCPhsWua/bdenqQHeZnXXUOB+jFx2mGR9tuH9o2ZlZc0KvqJmds4ABOwPomdoxCBIY7UYpLPITsgQ8i1PEIHLD3HwWaesIN7GL39w5Qk6IqJsds4ABO/4o3NuZMQgCfvSdiwI+Gxa5r9t16epAd5mdddQ4H6MXHaYZH224f2kdHlwZaVheGZlcqR4YWlkAQ=="
        self.assertEqual(assettxn, util.msgpack_encode(util.msgpack_decode(assettxn)))

    def test_asset_accept(self):
        assettxn = "gqNzaWfEQJ7q2rOT8Sb/wB0F87ld+1zMprxVlYqbUbe+oz0WM63FctIi+K9eYFSqT26XBZ4Rr3+VTJpBE+JLKs8nctl9hgijdHhuiKRhcmN2xCAJ+9J2LAj4bFrmv23Xp6kB3mZ111Dgfoxcdphkfbbh/aNmZWXNCOiiZnbOAATsD6JnaMQgSGO1GKSzyE7IEPItTxCByw9x8FmnrCDexi9/cOUJOiKibHbOAATv96NzbmTEIAn70nYsCPhsWua/bdenqQHeZnXXUOB+jFx2mGR9tuH9pHR5cGWlYXhmZXKkeGFpZAE="
        self.assertEqual(assettxn, util.msgpack_encode(util.msgpack_decode(assettxn)))

    def test_asset_revoke(self):
        assettxn = "gqNzaWfEQHsgfEAmEHUxLLLR9s+Y/yq5WeoGo/jAArCbany+7ZYwExMySzAhmV7M7S8+LBtJalB4EhzEUMKmt3kNKk6+vAWjdHhuiqRhYW10AaRhcmN2xCAJ+9J2LAj4bFrmv23Xp6kB3mZ111Dgfoxcdphkfbbh/aRhc25kxCAJ+9J2LAj4bFrmv23Xp6kB3mZ111Dgfoxcdphkfbbh/aNmZWXNCqqiZnbOAATsD6JnaMQgSGO1GKSzyE7IEPItTxCByw9x8FmnrCDexi9/cOUJOiKibHbOAATv96NzbmTEIAn70nYsCPhsWua/bdenqQHeZnXXUOB+jFx2mGR9tuH9pHR5cGWlYXhmZXKkeGFpZAE="
        self.assertEqual(assettxn, util.msgpack_encode(util.msgpack_decode(assettxn)))


class TestSignBytes(unittest.TestCase):
    def test_sign(self):
        sk, pk = util.generate_account()
        message = bytes([random.randint(0, 255) for x in range(15)])
        signature = util.sign_bytes(message, sk)
        self.assertTrue(util.verify_bytes(message, signature, pk))

    def test_verify_negative(self):
        sk, pk = util.generate_account()
        intarray = [random.randint(0, 255) for x in range(15)]
        message = bytes(intarray)
        signature = util.sign_bytes(message, sk)
        intarray[0] = (intarray[0]+1) % 256
        changed_message = bytes(intarray)
        self.assertFalse(util.verify_bytes(changed_message, signature, pk))


class TestLogic(unittest.TestCase):
    def test_parse_uvarint(self):
        data = b"\x01"
        value, length = logic.parse_uvarint(data)
        self.assertEqual(length, 1)
        self.assertEqual(value, 1)

        data = b"\x7b"
        value, length = logic.parse_uvarint(data)
        self.assertEqual(length, 1)
        self.assertEqual(value, 123)

        data = b"\xc8\x03"
        value, length = logic.parse_uvarint(data)
        self.assertEqual(length, 2)
        self.assertEqual(value, 456)

    def test_parse_intcblock(self):
        data = b"\x20\x05\x00\x01\xc8\x03\x7b\x02"
        size = logic.check_int_const_block(data, 0)
        self.assertEqual(size, len(data))

    def test_parse_bytecblock(self):
        data = (b"\x26\x02\x0d\x31\x32\x33\x34\x35\x36\x37\x38\x39\x30\x31\x32\x33\x02\x01\x02")
        size = logic.check_byte_const_block(data, 0)
        self.assertEqual(size, len(data))

    def test_check_program(self):
        program = b"\x01\x20\x01\x01\x22"  # int 1
        self.assertTrue(logic.check_program(program, None))

        self.assertTrue(logic.check_program(program, ['a' * 10]))

        # too long arg
        with self.assertRaises(error.InvalidProgram):
            logic.check_program(program, ['a' * 1000])

        program += b"\x22" * 10
        self.assertTrue(logic.check_program(program, None))

        # too long program
        program += b"\x22" * 1000
        with self.assertRaises(error.InvalidProgram):
            logic.check_program(program, [])

        # invalid opcode
        program = b"\x01\x20\x01\x01\x81"
        with self.assertRaises(error.InvalidProgram):
            logic.check_program(program, [])

        # check single keccak256 and 10x keccak256 work
        program = b"\x01\x26\x01\x01\x01\x01\x28\x02"  # byte 0x01 + keccak256
        self.assertTrue(logic.check_program(program, []))

        program += b"\x02" * 10
        self.assertTrue(logic.check_program(program, None))

        # check 800x keccak256 fail
        program += b"\x02" * 800
        with self.assertRaises(error.InvalidProgram):
            logic.check_program(program, [])


class TestLogicSig(unittest.TestCase):
    def test_basic(self):
        with self.assertRaises(error.InvalidProgram):
            lsig = transaction.LogicSig(None)

        with self.assertRaises(error.InvalidProgram):
            lsig = transaction.LogicSig(b"")

        program = b"\x01\x20\x01\x01\x22"  # int 1
        program_hash = ("6Z3C3LDVWGMX23BMSYMANACQOSINPFIRF77H7N3AWJZYV6OH6GWTJKVMXY")
        public_key = util.decode_address(program_hash)

        lsig = transaction.LogicSig(program)
        self.assertEqual(lsig.logic, program)
        self.assertEqual(lsig.args, None)
        self.assertEqual(lsig.sig, None)
        self.assertEqual(lsig.msig, None)
        verifed = lsig.verify(public_key)
        self.assertTrue(verifed)
        self.assertEqual(lsig.address(), program_hash)

        args = [
            b"\x01\x02\x03",
            b"\x04\x05\x06",
        ]
        lsig = transaction.LogicSig(program, args)
        self.assertEqual(lsig.logic, program)
        self.assertEqual(lsig.args, args)
        self.assertEqual(lsig.sig, None)
        self.assertEqual(lsig.msig, None)
        verifed = lsig.verify(public_key)
        self.assertTrue(verifed)

        # check serialization
        encoded = util.msgpack_encode(lsig)
        decoded = util.msgpack_decode(encoded)
        self.assertEqual(decoded, lsig)
        verifed = lsig.verify(public_key)
        self.assertTrue(verifed)

        # check signature verification on modified program
        program = b"\x01\x20\x01\x03\x22"
        lsig = transaction.LogicSig(program)
        self.assertEqual(lsig.logic, program)
        verifed = lsig.verify(public_key)
        self.assertFalse(verifed)
        self.assertNotEqual(lsig.address(), program_hash)

        # check invalid program fails
        program = b"\x00\x20\x01\x03\x22"
        lsig = transaction.LogicSig(program)
        verifed = lsig.verify(public_key)
        self.assertFalse(verifed)

    def test_signature(self):
        private_key, address = util.generate_account()
        public_key = util.decode_address(address)
        program = b"\x01\x20\x01\x01\x22"  # int 1
        lsig = transaction.LogicSig(program)
        lsig.sign(private_key)
        self.assertEqual(lsig.logic, program)
        self.assertEqual(lsig.args, None)
        self.assertEqual(lsig.msig, None)
        self.assertNotEqual(lsig.sig, None)

        verifed = lsig.verify(public_key)
        self.assertTrue(verifed)

        # check serialization
        encoded = util.msgpack_encode(lsig)
        decoded = util.msgpack_decode(encoded)
        self.assertEqual(decoded, lsig)
        verifed = lsig.verify(public_key)
        self.assertTrue(verifed)

    def test_multisig(self):
        private_key, _ = util.generate_account()
        private_key_1, account_1 = util.generate_account()
        private_key_2, account_2 = util.generate_account()

        # create multisig address with invalid version
        msig = transaction.Multisig(1, 2, [account_1, account_2])
        program = b"\x01\x20\x01\x01\x22"  # int 1
        lsig = transaction.LogicSig(program)
        lsig.sign(private_key_1, msig)
        self.assertEqual(lsig.logic, program)
        self.assertEqual(lsig.args, None)
        self.assertEqual(lsig.sig, None)
        self.assertNotEqual(lsig.msig, None)

        sender_addr = msig.address()
        public_key = util.decode_address(sender_addr)
        verifed = lsig.verify(public_key)
        self.assertFalse(verifed)       # not enough signatures

        with self.assertRaises(error.InvalidSecretKeyError):
            lsig.append_to_multisig(private_key)

        lsig.append_to_multisig(private_key_2)
        verifed = lsig.verify(public_key)
        self.assertTrue(verifed)

        # combine sig and multisig, ensure it fails
        lsigf = transaction.LogicSig(program)
        lsigf.sign(private_key)
        lsig.sig = lsigf.sig
        verifed = lsig.verify(public_key)
        self.assertFalse(verifed)

        # remove, ensure it still works
        lsig.sig = None
        verifed = lsig.verify(public_key)
        self.assertTrue(verifed)

        # check serialization
        encoded = util.msgpack_encode(lsig)
        decoded = util.msgpack_decode(encoded)
        self.assertEqual(decoded, lsig)
        verifed = lsig.verify(public_key)
        self.assertTrue(verifed)

    def test_transaction(self):
        fromAddress = "47YPQTIGQEO7T4Y4RWDYWEKV6RTR2UNBQXBABEEGM72ESWDQNCQ52OPASU"
        toAddress = "PNWOET7LLOWMBMLE4KOCELCX6X3D3Q4H2Q4QJASYIEOF7YIPPQBG3YQ5YI"
        mn = "advice pudding treat near rule blouse same whisper inner electric quit surface sunny dismiss leader blood seat clown cost exist hospital century reform able sponsor"
        amount = 2000
        firstRound = 2063137
        genesisID = "devnet-v1.0"
        params = {"fee": 1000, "genesishashb64": "sC3P7e2SdbqKJK0tbiCdK9tdSpbe6XeCGKdoNzmlj0E="}

        note = base64.b64decode("8xMCTuLQ810=")

        tx = transaction.PaymentTxn(fromAddress, params, firstRound, firstRound + 1000, toAddress, amount, note=note, gen=genesisID, flat_fee=True)

        golden = "gqRsc2lng6NhcmeSxAMxMjPEAzQ1NqFsxAUBIAEBIqNzaWfEQE6HXaI5K0lcq50o/y3bWOYsyw9TLi/oorZB4xaNdn1Z14351u2f6JTON478fl+JhIP4HNRRAIh/I8EWXBPpJQ2jdHhuiqNhbXTNB9CjZmVlzQPoomZ2zgAfeyGjZ2Vuq2Rldm5ldC12MS4womdoxCCwLc/t7ZJ1uookrS1uIJ0r211Klt7pd4IYp2g3OaWPQaJsds4AH38JpG5vdGXECPMTAk7i0PNdo3JjdsQge2ziT+tbrMCxZOKcIixX9fY9w4fUOQSCWEEcX+EPfAKjc25kxCDn8PhNBoEd+fMcjYeLEVX0Zx1RoYXCAJCGZ/RJWHBooaR0eXBlo3BheQ=="
        program = b"\x01\x20\x01\x01\x22"  # int 1
        args = [
            b"123",
            b"456"
        ]
        sk = mnemonic.to_private_key(mn)
        lsig = transaction.LogicSig(program, args)
        lsig.sign(sk)
        lstx = transaction.LogicSigTransaction(tx, lsig)
        verifed = lstx.verify()
        self.assertTrue(verifed)

        golden_decoded = util.msgpack_decode(golden)
        self.assertEqual(lstx, golden_decoded)


class TestTemplate(unittest.TestCase):
    def test_split(self):
        addr1 = "WO3QIJ6T4DZHBX5PWJH26JLHFSRT7W7M2DJOULPXDTUS6TUX7ZRIO4KDFY"
        addr2 = "W6UUUSEAOGLBHT7VFT4H2SDATKKSG6ZBUIJXTZMSLW36YS44FRP5NVAU7U"
        addr3 = "XCIBIN7RT4ZXGBMVAMU3QS6L5EKB7XGROC5EPCNHHYXUIBAA5Q6C5Y7NEU"
        s = template.Split(addr1, addr2, addr3, 30, 100, 123456, 10000, 5000000)
        golden = "ASAIAcCWsQICAMDEBx5kkE4mAyCztwQn0+DycN+vsk+vJWcsoz/b7NDS6i33HOkvTpf+YiC3qUpIgHGWE8/1LPh9SGCalSN7IaITeeWSXbfsS5wsXyC4kBQ38Z8zcwWVAym4S8vpFB/c0XC6R4mnPi9EBADsPDEQIhIxASMMEDIEJBJAABkxCSgSMQcyAxIQMQglEhAxAiEEDRAiQAAuMwAAMwEAEjEJMgMSEDMABykSEDMBByoSEDMACCEFCzMBCCEGCxIQMwAIIQcPEBA="
        golden_addr = "KPYGWKTV7CKMPMTLQRNGMEQRSYTYDHUOFNV4UDSBDLC44CLIJPQWRTCPBU"
        self.assertEqual(s.get_program(), base64.b64decode(golden))
        self.assertEqual(s.get_address(), golden_addr)
<<<<<<< HEAD
        s.get_send_funds_transaction(1000, 1234, 2234, "f4OxZX/x/FO5LcGBSKHWXfwtSx+j1ncoSt3SABJtkGk=")
=======
        s.get_send_funds_transaction(1000, 10, 1234, 2234,
                                     "f4OxZX/x/FO5LcGBSKHWXf" +
                                     "wtSx+j1ncoSt3SABJtkGk=")
>>>>>>> 8ad24832

    def test_HTLC(self):
        addr1 = "726KBOYUJJNE5J5UHCSGQGWIBZWKCBN4WYD7YVSTEXEVNFPWUIJ7TAEOPM"
        addr2 = "42NJMHTPFVPXVSDGA6JGKUV6TARV5UZTMPFIREMLXHETRKIVW34QFSDFRE"
        s = template.HTLC(addr1, addr2, "sha256", "f4OxZX/x/FO5LcGBSKHWXfwtSx+j1ncoSt3SABJtkGk=", 600000, 1000)
        golden_addr = "KNBD7ATNUVQ4NTLOI72EEUWBVMBNKMPHWVBCETERV2W7T2YO6CVMLJRBM4"

        golden = "ASAE6AcBAMDPJCYDIOaalh5vLV96yGYHkmVSvpgjXtMzY8qIkYu5yTipFbb5IH+DsWV/8fxTuS3BgUih1l38LUsfo9Z3KErd0gASbZBpIP68oLsUSlpOp7Q4pGgayA5soQW8tgf8VlMlyVaV9qITMQEiDjEQIxIQMQcyAxIQMQgkEhAxCSgSLQEpEhAxCSoSMQIlDRAREA=="
        p = s.get_program()
        self.assertEqual(p, base64.b64decode(golden))
        self.assertEqual(s.get_address(), golden_addr)

    def test_dynamic_fee(self):
        addr1 = "726KBOYUJJNE5J5UHCSGQGWIBZWKCBN4WYD7YVSTEXEVNFPWUIJ7TAEOPM"
        addr2 = "42NJMHTPFVPXVSDGA6JGKUV6TARV5UZTMPFIREMLXHETRKIVW34QFSDFRE"
        s = template.DynamicFee(addr1, 5000, 12345, 12346, addr2)
        s.lease_value = base64.b64decode(
            "f4OxZX/x/FO5LcGBSKHWXfwtSx+j1ncoSt3SABJtkGk=")

        golden_addr = ("GCI4WWDIWUFATVPOQ372OZYG52EUL" +
                       "PUZKI7Y34MXK3ZJKIBZXHD2H5C5TI")

        golden = ("ASAFAgGIJ7lgumAmAyD+vKC7FEpaTqe0OKRoGsgObKEFvLYH/FZTJclW" +
                  "lfaiEyDmmpYeby1feshmB5JlUr6YI17TM2PKiJGLuck4qRW2+SB/g7Fl" +
                  "f/H8U7ktwYFIodZd/C1LH6PWdyhK3dIAEm2QaTIEIhIzABAjEhAzAAcx" +
                  "ABIQMwAIMQESEDEWIxIQMRAjEhAxBygSEDEJKRIQMQgkEhAxAiUSEDEE" +
                  "IQQSEDEGKhIQ")
        p = s.get_program()
        self.assertEqual(p, base64.b64decode(golden))
        self.assertEqual(s.get_address(), golden_addr)
        sk = ("cv8E0Ln24FSkwDgGeuXKStOTGcze5u8yldpXxgrBxumFP" +
              "YdMJymqcGoxdDeyuM8t6Kxixfq0PJCyJP71uhYT7w==")
        txn, lsig = s.sign_dynamic_fee(
            sk, "f4OxZX/x/FO5LcGBSKHWXfwtSx+j1ncoSt3SABJtkGk=")


        golden_txn = "iqNhbXTNE4ilY2xvc2XEIOaalh5vLV96yGYHkmVSvpgjXtMzY8qIkYu5yTipFbb5o2ZlZc0D6KJmds0wOaJnaMQgf4OxZX/x/FO5LcGBSKHWXfwtSx+j1ncoSt3SABJtkGmibHbNMDqibHjEIH+DsWV/8fxTuS3BgUih1l38LUsfo9Z3KErd0gASbZBpo3JjdsQg/ryguxRKWk6ntDikaBrIDmyhBby2B/xWUyXJVpX2ohOjc25kxCCFPYdMJymqcGoxdDeyuM8t6Kxixfq0PJCyJP71uhYT76R0eXBlo3BheQ=="
        golden_lsig = "gqFsxLEBIAUCAYgnuWC6YCYDIP68oLsUSlpOp7Q4pGgayA5soQW8tgf8VlMlyVaV9qITIOaalh5vLV96yGYHkmVSvpgjXtMzY8qIkYu5yTipFbb5IH+DsWV/8fxTuS3BgUih1l38LUsfo9Z3KErd0gASbZBpMgQiEjMAECMSEDMABzEAEhAzAAgxARIQMRYjEhAxECMSEDEHKBIQMQkpEhAxCCQSEDECJRIQMQQhBBIQMQYqEhCjc2lnxEAhLNdfdDp9Wbi0YwsEQCpP7TVHbHG7y41F4MoESNW/vL1guS+5Wj4f5V9fmM63/VKTSMFidHOSwm5o+pbV5lYH"

        self.assertEqual(golden_txn, util.msgpack_encode(txn))
        self.assertEqual(golden_lsig, util.msgpack_encode(lsig))

        sk_2 = ("2qjz96Vj9M6YOqtNlfJUOKac13EHCXyDty94ozCjuww" +
                "riI+jzFgStFx9E6kEk1l4+lFsW4Te2PY1KV8kNcccRg==")
        txns = s.get_transactions(txn, lsig, sk_2, 1234)

        golden_txns = (
            "gqNzaWfEQJBNVry9qdpnco+uQzwFicUWHteYUIxwDkdHqY5Qw2Q8Fc2StrQUgN" +
            "+2k8q4rC0LKrTMJQnE+mLWhZgMMJvq3QCjdHhuiqNhbXTOAAWq6qNmZWXOAATz" +
            "vqJmds0wOaJnaMQgf4OxZX/x/FO5LcGBSKHWXfwtSx+j1ncoSt3SABJtkGmjZ3" +
            "JwxCCCVfqhCinRBXKMIq9eSrJQIXZ+7iXUTig91oGd/mZEAqJsds0wOqJseMQg" +
            "f4OxZX/x/FO5LcGBSKHWXfwtSx+j1ncoSt3SABJtkGmjcmN2xCCFPYdMJymqcG" +
            "oxdDeyuM8t6Kxixfq0PJCyJP71uhYT76NzbmTEICuIj6PMWBK0XH0TqQSTWXj6" +
            "UWxbhN7Y9jUpXyQ1xxxGpHR5cGWjcGF5gqRsc2lngqFsxLEBIAUCAYgnuWC6YC" +
            "YDIP68oLsUSlpOp7Q4pGgayA5soQW8tgf8VlMlyVaV9qITIOaalh5vLV96yGYH" +
            "kmVSvpgjXtMzY8qIkYu5yTipFbb5IH+DsWV/8fxTuS3BgUih1l38LUsfo9Z3KE" +
            "rd0gASbZBpMgQiEjMAECMSEDMABzEAEhAzAAgxARIQMRYjEhAxECMSEDEHKBIQ" +
            "MQkpEhAxCCQSEDECJRIQMQQhBBIQMQYqEhCjc2lnxEAhLNdfdDp9Wbi0YwsEQC" +
            "pP7TVHbHG7y41F4MoESNW/vL1guS+5Wj4f5V9fmM63/VKTSMFidHOSwm5o+pbV" +
            "5lYHo3R4boujYW10zROIpWNsb3NlxCDmmpYeby1feshmB5JlUr6YI17TM2PKiJ" +
            "GLuck4qRW2+aNmZWXOAAWq6qJmds0wOaJnaMQgf4OxZX/x/FO5LcGBSKHWXfwt" +
            "Sx+j1ncoSt3SABJtkGmjZ3JwxCCCVfqhCinRBXKMIq9eSrJQIXZ+7iXUTig91o" +
            "Gd/mZEAqJsds0wOqJseMQgf4OxZX/x/FO5LcGBSKHWXfwtSx+j1ncoSt3SABJt" +
            "kGmjcmN2xCD+vKC7FEpaTqe0OKRoGsgObKEFvLYH/FZTJclWlfaiE6NzbmTEII" +
            "U9h0wnKapwajF0N7K4zy3orGLF+rQ8kLIk/vW6FhPvpHR5cGWjcGF5")
        actual = (base64.b64decode(util.msgpack_encode(txns[0])) +
                  base64.b64decode(util.msgpack_encode(txns[1])))
        self.assertEqual(golden_txns, base64.b64encode(actual).decode())

    def test_periodic_payment(self):
        addr = "SKXZDBHECM6AS73GVPGJHMIRDMJKEAN5TUGMUPSKJCQ44E6M6TC2H2UJ3I"
        s = template.PeriodicPayment(addr, 500000, 95, 100, 1000, 2445756)
        s.lease_value = base64.b64decode(
            "AQIDBAUGBwgBAgMEBQYHCAECAwQFBgcIAQIDBAUGBwg=")

        golden_addr = ("JMS3K4LSHPULANJIVQBTEDP5PZK6H" +
                       "HMDQS4OKHIMHUZZ6OILYO3FVQW7IY")

        golden = ("ASAHAegHZABfoMIevKOVASYCIAECAwQFBgcIAQIDBAUGBwgBAgMEBQYH" +
                  "CAECAwQFBgcIIJKvkYTkEzwJf2arzJOxERsSogG9nQzKPkpIoc4TzPTF" +
                  "MRAiEjEBIw4QMQIkGCUSEDEEIQQxAggSEDEGKBIQMQkyAxIxBykSEDEI" +
                  "IQUSEDEJKRIxBzIDEhAxAiEGDRAxCCUSEBEQ")
        p = s.get_program()
        self.assertEqual(p, base64.b64decode(golden))
        self.assertEqual(s.get_address(), golden_addr)
        gh = "f4OxZX/x/FO5LcGBSKHWXfwtSx+j1ncoSt3SABJtkGk="
        ltxn = s.get_withdrawal_transaction(p, 1200, gh, 1000)
        golden_ltxn = ("gqRsc2lngaFsxJkBIAcB6AdkAF+gwh68o5UBJgIgAQIDBAUGBwg" +
                       "BAgMEBQYHCAECAwQFBgcIAQIDBAUGBwggkq+RhOQTPAl/ZqvMk7" +
                       "ERGxKiAb2dDMo+SkihzhPM9MUxECISMQEjDhAxAiQYJRIQMQQhB" +
                       "DECCBIQMQYoEhAxCTIDEjEHKRIQMQghBRIQMQkpEjEHMgMSEDEC" +
                       "IQYNEDEIJRIQERCjdHhuiaNhbXTOAAehIKNmZWXOAAQDWKJmds0" +
                       "EsKJnaMQgf4OxZX/x/FO5LcGBSKHWXfwtSx+j1ncoSt3SABJtkG" +
                       "mibHbNBQ+ibHjEIAECAwQFBgcIAQIDBAUGBwgBAgMEBQYHCAECA" +
                       "wQFBgcIo3JjdsQgkq+RhOQTPAl/ZqvMk7ERGxKiAb2dDMo+Skih" +
                       "zhPM9MWjc25kxCBLJbVxcjvosDUorAMyDf1+VeOdg4S45R0MPTO" +
                       "fOQvDtqR0eXBlo3BheQ==")
        self.assertEqual(golden_ltxn,
                         util.msgpack_encode(ltxn))

    def test_limit_order_a(self):
        addr = "726KBOYUJJNE5J5UHCSGQGWIBZWKCBN4WYD7YVSTEXEVNFPWUIJ7TAEOPM"
        s = template.LimitOrder(addr, 12345, 30, 100, 123456, 5000000, 10000)

        golden_addr = ("LXQWT2XLIVNFS54VTLR63UY5K6AMIEWI7YTVE6LB4RWZDBZKH22ZO3S36I")

        golden = ("ASAKAAHAlrECApBOBLlgZB7AxAcmASD+vKC7FEpaTqe0OKRoGsgObKEFvLYH/FZTJclWlfaiEzEWIhIxECMSEDEBJA4QMgQjEkAAVTIEJRIxCCEEDRAxCTIDEhAzARAhBRIQMwERIQYSEDMBFCgSEDMBEzIDEhAzARIhBx01AjUBMQghCB01BDUDNAE0Aw1AACQ0ATQDEjQCNAQPEEAAFgAxCSgSMQIhCQ0QMQcyAxIQMQgiEhAQ")
        p = s.get_program()
        
        self.assertEqual(p, base64.b64decode(golden))
        self.assertEqual(s.get_address(), golden_addr)

        sk = ("DTKVj7KMON3GSWBwMX9McQHtaDDi8SDEBi0bt4rOxlHNRah" +
              "La0zVG+25BDIaHB1dSoIHIsUQ8FFcdnCdKoG+Bg==")
        gh = "f4OxZX/x/FO5LcGBSKHWXfwtSx+j1ncoSt3SABJtkGk="
        [stx_1, stx_2] = s.get_swap_assets_transactions(p, 3000, 10000, sk, 1234,
                                                        2234, gh, 10)
        golden_txn_1 = ("gqRsc2lngaFsxLcBIAoAAcCWsQICkE4EuWBkHsDEByYBIP68oLsUSlpOp7Q4pGgayA5soQW8tgf8VlMlyVaV9qITMRYiEjEQIxIQMQEkDhAyBCMSQABVMgQlEjEIIQQNEDEJMgMSEDMBECEFEhAzAREhBhIQMwEUKBIQMwETMgMSEDMBEiEHHTUCNQExCCEIHTUENQM0ATQDDUAAJDQBNAMSNAI0BA8QQAAWADEJKBIxAiEJDRAxBzIDEhAxCCISEBCjdHhuiaNhbXTNJxCjZmVlzQisomZ2zQTSomdoxCB/g7Flf/H8U7ktwYFIodZd/C1LH6PWdyhK3dIAEm2QaaNncnDEIKz368WOGpdE/Ww0L8wUu5Ly2u2bpG3ZSMKCJvcvGApTomx2zQi6o3JjdsQgzUWoS2tM1RvtuQQyGhwdXUqCByLFEPBRXHZwnSqBvgajc25kxCBd4Wnq60VaWXeVmuPt0x1XgMQSyP4nUnlh5G2Rhyo+taR0eXBlo3BheQ==")
        golden_txn_2 = ("gqNzaWfEQKXv8Z6OUDNmiZ5phpoQJHmfKyBal4gBZLPYsByYnlXCAlXMBeVFG5CLP1k5L6BPyEG2/XIbjbyM0CGG55CxxAKjdHhuiqRhYW10zQu4pGFyY3bEIP68oLsUSlpOp7Q4pGgayA5soQW8tgf8VlMlyVaV9qITo2ZlZc0JJKJmds0E0qJnaMQgf4OxZX/x/FO5LcGBSKHWXfwtSx+j1ncoSt3SABJtkGmjZ3JwxCCs9+vFjhqXRP1sNC/MFLuS8trtm6Rt2UjCgib3LxgKU6Jsds0IuqNzbmTEIM1FqEtrTNUb7bkEMhocHV1KggcixRDwUVx2cJ0qgb4GpHR5cGWlYXhmZXKkeGFpZM0wOQ==")

        self.assertEqual(util.msgpack_encode(stx_1), golden_txn_1)
        self.assertEqual(util.msgpack_encode(stx_2), golden_txn_2)


if __name__ == "__main__":
    to_run = [
        TestTransaction,
        TestMnemonic,
        TestAddress,
        TestMultisig,
        TestMsgpack,
        TestSignBytes,
        TestLogic,
        TestLogicSig,
        TestTemplate
    ]
    loader = unittest.TestLoader()
    suites = [loader.loadTestsFromTestCase(test_class)
              for test_class in to_run]
    suite = unittest.TestSuite(suites)
    runner = unittest.TextTestRunner(verbosity=2)
    results = runner.run(suite)<|MERGE_RESOLUTION|>--- conflicted
+++ resolved
@@ -811,17 +811,13 @@
         addr2 = "W6UUUSEAOGLBHT7VFT4H2SDATKKSG6ZBUIJXTZMSLW36YS44FRP5NVAU7U"
         addr3 = "XCIBIN7RT4ZXGBMVAMU3QS6L5EKB7XGROC5EPCNHHYXUIBAA5Q6C5Y7NEU"
         s = template.Split(addr1, addr2, addr3, 30, 100, 123456, 10000, 5000000)
-        golden = "ASAIAcCWsQICAMDEBx5kkE4mAyCztwQn0+DycN+vsk+vJWcsoz/b7NDS6i33HOkvTpf+YiC3qUpIgHGWE8/1LPh9SGCalSN7IaITeeWSXbfsS5wsXyC4kBQ38Z8zcwWVAym4S8vpFB/c0XC6R4mnPi9EBADsPDEQIhIxASMMEDIEJBJAABkxCSgSMQcyAxIQMQglEhAxAiEEDRAiQAAuMwAAMwEAEjEJMgMSEDMABykSEDMBByoSEDMACCEFCzMBCCEGCxIQMwAIIQcPEBA="
-        golden_addr = "KPYGWKTV7CKMPMTLQRNGMEQRSYTYDHUOFNV4UDSBDLC44CLIJPQWRTCPBU"
+        golden = "ASAIAcCWsQICAMDEBx5GkE4mAyCztwQn0+DycN+vsk+vJWcsoz/b7NDS6i33HOkvTpf+YiC3qUpIgHGWE8/1LPh9SGCalSN7IaITeeWSXbfsS5wsXyC4kBQ38Z8zcwWVAym4S8vpFB/c0XC6R4mnPi9EBADsPDEQIhIxASMMEDIEJBJAABkxCSgSMQcyAxIQMQglEhAxAiEEDRAiQAAuMwAAMwEAEjEJMgMSEDMABykSEDMBByoSEDMACCEFCzMBCCEGCxIQMwAIIQcPEBA="
+        golden_addr = "VNG63AMZ7YXA3EJS2LEBIS2BRCTQQ5V4I3GY3ZXXAT4XYBUJKQIVOFDTIM"
         self.assertEqual(s.get_program(), base64.b64decode(golden))
         self.assertEqual(s.get_address(), golden_addr)
-<<<<<<< HEAD
-        s.get_send_funds_transaction(1000, 1234, 2234, "f4OxZX/x/FO5LcGBSKHWXfwtSx+j1ncoSt3SABJtkGk=")
-=======
         s.get_send_funds_transaction(1000, 10, 1234, 2234,
                                      "f4OxZX/x/FO5LcGBSKHWXf" +
                                      "wtSx+j1ncoSt3SABJtkGk=")
->>>>>>> 8ad24832
 
     def test_HTLC(self):
         addr1 = "726KBOYUJJNE5J5UHCSGQGWIBZWKCBN4WYD7YVSTEXEVNFPWUIJ7TAEOPM"
