--- conflicted
+++ resolved
@@ -863,28 +863,6 @@
         txns = s.get_transactions(txn, lsig, sk_2, 1234)
 
         golden_txns = (
-<<<<<<< HEAD
-            "gqRsc2lngqFsxLEBIAUCAYgnuWC6YCYDIP68oLsUSlpOp7Q4pGgayA5soQW8tg" +
-            "f8VlMlyVaV9qITIOaalh5vLV96yGYHkmVSvpgjXtMzY8qIkYu5yTipFbb5IH+D" +
-            "sWV/8fxTuS3BgUih1l38LUsfo9Z3KErd0gASbZBpMgQiEjMAECMSEDMABzEAEh" +
-            "AzAAgxARIQMRYjEhAxECMSEDEHKBIQMQkpEhAxCCQSEDECJRIQMQQhBBIQMQYq" +
-            "EhCjc2lnxEAhLNdfdDp9Wbi0YwsEQCpP7TVHbHG7y41F4MoESNW/vL1guS+5Wj" +
-            "4f5V9fmM63/VKTSMFidHOSwm5o+pbV5lYHo3R4boujYW10zROIpWNsb3NlxCDm" +
-            "mpYeby1feshmB5JlUr6YI17TM2PKiJGLuck4qRW2+aNmZWXOAAWq6qJmds0wOa" +
-            "JnaMQgf4OxZX/x/FO5LcGBSKHWXfwtSx+j1ncoSt3SABJtkGmjZ3JwxCBRpaRV" +
-            "pA3ImXU4/ENcrzp+jsooLVHC7bF5kCGUK0KORaJsds0wOqJseMQgf4OxZX/x/F" +
-            "O5LcGBSKHWXfwtSx+j1ncoSt3SABJtkGmjcmN2xCD+vKC7FEpaTqe0OKRoGsgO" +
-            "bKEFvLYH/FZTJclWlfaiE6NzbmTEIIU9h0wnKapwajF0N7K4zy3orGLF+rQ8kL" +
-            "Ik/vW6FhPvpHR5cGWjcGF5gqNzaWfEQAilsGaC4M4zfYN5QpvREdHEC0DjI2ZW" +
-            "CXSIwwyUWHg2dzd5gKR2Cqu+iUmiCU1hOTTiOump3PILTgWeG0ZkUAajdHhuiq" +
-            "NhbXTOAAWq6qNmZWXOAATzvqJmds0wOaJnaMQgf4OxZX/x/FO5LcGBSKHWXfwt" +
-            "Sx+j1ncoSt3SABJtkGmjZ3JwxCBRpaRVpA3ImXU4/ENcrzp+jsooLVHC7bF5kC" +
-            "GUK0KORaJsds0wOqJseMQgf4OxZX/x/FO5LcGBSKHWXfwtSx+j1ncoSt3SABJt" +
-            "kGmjcmN2xCCFPYdMJymqcGoxdDeyuM8t6Kxixfq0PJCyJP71uhYT76NzbmTEIC" +
-            "uIj6PMWBK0XH0TqQSTWXj6UWxbhN7Y9jUpXyQ1xxxGpHR5cGWjcGF5")
-        actual = (base64.b64decode(util.msgpack_encode(txns[0])) +
-                  base64.b64decode(util.msgpack_encode(txns[1])))
-=======
             "gqNzaWfEQJBNVry9qdpnco+uQzwFicUWHteYUIxwDkdHqY5Qw2Q8Fc2StrQUgN" +
             "+2k8q4rC0LKrTMJQnE+mLWhZgMMJvq3QCjdHhuiqNhbXTOAAWq6qNmZWXOAATz" +
             "vqJmds0wOaJnaMQgf4OxZX/x/FO5LcGBSKHWXfwtSx+j1ncoSt3SABJtkGmjZ3" +
@@ -903,9 +881,8 @@
             "Gd/mZEAqJsds0wOqJseMQgf4OxZX/x/FO5LcGBSKHWXfwtSx+j1ncoSt3SABJt" +
             "kGmjcmN2xCD+vKC7FEpaTqe0OKRoGsgObKEFvLYH/FZTJclWlfaiE6NzbmTEII" +
             "U9h0wnKapwajF0N7K4zy3orGLF+rQ8kLIk/vW6FhPvpHR5cGWjcGF5")
-        actual = (base64.b64decode(encoding.msgpack_encode(txns[0])) +
-                  base64.b64decode(encoding.msgpack_encode(txns[1])))
->>>>>>> df038cd9
+        actual = (base64.b64decode(util.msgpack_encode(txns[0])) +
+                  base64.b64decode(util.msgpack_encode(txns[1])))
         self.assertEqual(golden_txns, base64.b64encode(actual).decode())
 
     def test_periodic_payment(self):
