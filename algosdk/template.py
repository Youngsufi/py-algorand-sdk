--- conflicted
+++ resolved
@@ -442,7 +442,6 @@
                                       "microalgos must be at least " +
                                       str(ratn) + " / " + str(ratd))
 
-<<<<<<< HEAD
         params = {"fee": fee, "genesishashb64": gh}
 
         txn_1 = transaction.PaymentTxn(address, params,
@@ -456,16 +455,6 @@
                                              first_valid, last_valid,
                                              owner, asset_amount,
                                              asset_id)
-=======
-        txn_1 = transaction.PaymentTxn(
-            address, fee, first_valid, last_valid, gh,
-            account.address_from_private_key(private_key),
-            int(microalgo_amount))
-
-        txn_2 = transaction.AssetTransferTxn(
-            account.address_from_private_key(private_key), fee,
-            first_valid, last_valid, gh, owner, asset_amount, asset_id)
->>>>>>> 646caf83
 
         transaction.assign_group_id([txn_1, txn_2])
 
