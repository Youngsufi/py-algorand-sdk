import math
import random
from . import error, encoding, constants, transaction, logic, account
from Cryptodome.Hash import SHA256, keccak
import base64


class Template:
    def get_address(self):
        """
        Return the address of the contract.
        """
        return logic.address(self.get_program())

    def get_program(self):
        pass


class Split(Template):
    """
    Split allows locking algos in an account which allows transfering to two
    predefined addresses in a specified ratio such that for the given ratn and
    ratd parameters we have:

        first_recipient_amount * rat_2 == second_recipient_amount * rat_1

    Split also has an expiry round, after which the owner can transfer back
    the funds.
    Arguments:
        owner (str): an address that can receive the funds after the expiry
            round
        receiver_1 (str): first address to receive funds
        receiver_2 (str): second address to receive funds
        rat_1 (int): how much receiver_1 receives (proportionally)
        rat_2 (int): how much receiver_2 receives (proportionally)
        expiry_round (int): the round on which the funds can be transferred
            back to owner
        min_pay (int): the minimum number of microalgos that can be transferred
            from the account to receiver_1
        max_fee (int): half the maximum fee that can be paid to the network by
            the account
    """

    def __init__(
            self, owner: str, receiver_1: str, receiver_2: str, rat_1: int,
            rat_2: int, expiry_round: int, min_pay: int, max_fee: int):
        self.owner = owner
        self.receiver_1 = receiver_1
        self.receiver_2 = receiver_2
        self.rat_1 = rat_1
        self.rat_2 = rat_2
        self.expiry_round = expiry_round
        self.min_pay = min_pay
        self.max_fee = max_fee

    def get_program(self):
        """
        Return a byte array to be used in LogicSig.
        """
        orig = (
            "ASAIAQUCAAYHCAkmAyDYHIR7TIW5eM/WAZcXdEDqv7BD+baMN6i2/A5JatGbNCDKs"
            "aoZHPQ3Zg8zZB/BZ1oDgt77LGo5np3rbto3/gloTyB40AS2H3I72YCbDk4hKpm7J7"
            "NnFy2Xrt39TJG0ORFg+zEQIhIxASMMEDIEJBJAABkxCSgSMQcyAxIQMQglEhAxAiE"
            "EDRAiQAAuMwAAMwEAEjEJMgMSEDMABykSEDMBByoSEDMACCEFCzMBCCEGCxIQMwAI"
            "IQcPEBA=")
        orig = base64.b64decode(orig)
        offsets = [4, 7, 8, 9, 10, 14, 47, 80]
        values = [self.max_fee, self.expiry_round, self.rat_2,
                  self.rat_1, self.min_pay, self.owner,
                  self.receiver_1, self.receiver_2]
        types = [int, int, int, int, int, "address", "address", "address"]
        return inject(orig, offsets, values, types)

    @staticmethod
    def get_split_funds_transaction(
            contract, amount: int, fee: int, first_valid, last_valid, gh):
        """
        Return a group transactions array which transfers funds according to
        the contract's ratio.
        Args:
            amount (int): total amount to be transferred
            fee (int): fee per byte
            first_valid (int): first round where the transactions are valid
            gh (str): genesis hash in base64
        Returns:
            Transaction[]
        """
        address = logic.address(contract)
        _, ints, bytearrays = logic.read_program(contract)
        if not (len(ints) == 8 and len(bytearrays) == 3):
            raise error.WrongContractError("split")
        rat_1 = ints[6]
        rat_2 = ints[5]
        min_pay = ints[7]
        max_fee = ints[1]
        receiver_1 = encoding.encode_address(bytearrays[1])
        receiver_2 = encoding.encode_address(bytearrays[2])

        amt_1 = 0
        amt_2 = 0

        gcd = math.gcd(rat_1, rat_2)
        rat_1 = rat_1 // gcd
        rat_2 = rat_2 // gcd

        if amount % (rat_1 + rat_2) == 0:
            amt_1 = amount // (rat_1 + rat_2) * rat_1
            amt_2 = amount - amt_1
        else:
            raise error.TemplateInputError(
                "the specified amount cannot be split into two " +
                "parts with the ratio " + str(rat_1) + "/" + str(rat_2))

        if amt_1 < min_pay:
            raise error.TemplateInputError(
                "the amount paid to receiver_1 must be greater than "
                + str(min_pay))

        txn_1 = transaction.PaymentTxn(
            address, fee, first_valid, last_valid, gh, receiver_1, amt_1)
        txn_2 = transaction.PaymentTxn(
            address, fee, first_valid, last_valid, gh, receiver_2, amt_2)

        transaction.assign_group_id([txn_1, txn_2])

        lsig = transaction.LogicSig(contract)

        stx_1 = transaction.LogicSigTransaction(txn_1, lsig)
        stx_2 = transaction.LogicSigTransaction(txn_2, lsig)

        if txn_1.fee > max_fee or txn_2.fee > max_fee:
            raise error.TemplateInputError(
                "the transaction fee should not be greater than "
                + str(max_fee))

        return [stx_1, stx_2]


class HTLC(Template):
    """
    Hash Time Locked Contract allows a user to recieve the Algo prior to a
    deadline (in terms of a round) by proving knowledge of a special value
    or to forfeit the ability to claim, returning it to the payer.

    This contract is usually used to perform cross-chained atomic swaps.
    More formally, algos can be transfered under only two circumstances:
        1. To receiver if hash_function(arg_0) = hash_value
        2. To owner if txn.FirstValid > expiry_round
    Args:
        owner (str): an address that can receive the asset after the expiry
            round
        receiver (str): address to receive Algos
        hash_function (str): the hash function to be used (must be either
            sha256 or keccak256)
        hash_image (str): the hash image in base64
        expiry_round (int): the round on which the assets can be transferred
            back to owner
        max_fee (int): the maximum fee that can be paid to the network by the
            account
    """
    def __init__(self, owner: str, receiver: str, hash_function: str,
                 hash_image: str, expiry_round: int, max_fee: int):
        self.owner = owner
        self.receiver = receiver
        self.hash_function = hash_function
        self.hash_image = hash_image
        self.expiry_round = expiry_round
        self.max_fee = max_fee

    def get_program(self):
        """
        Return a byte array to be used in LogicSig.
        """
        orig = ("ASAEBQEABiYDIP68oLsUSlpOp7Q4pGgayA5soQW8tgf8VlMlyVaV9qITAQ" +
                "Yg5pqWHm8tX3rIZgeSZVK+mCNe0zNjyoiRi7nJOKkVtvkxASIOMRAjEhAx" +
                "BzIDEhAxCCQSEDEJKBItASkSEDEJKhIxAiUNEBEQ")
        orig = base64.b64decode(orig)
        hash_inject = 0
        if self.hash_function == "sha256":
            hash_inject = 1
        elif self.hash_function == "keccak256":
            hash_inject = 2
        offsets = [3, 6, 10, 42, 45, 102]
        values = [self.max_fee, self.expiry_round, self.receiver,
                  self.hash_image, self.owner, hash_inject]
        types = [int, int, "address", "base64", "address", int]
        return inject(orig, offsets, values, types)

    @staticmethod
    def get_transaction(contract, preimage, first_valid, last_valid, gh, fee):
        """
        Return a transaction which will release funds if a matching preimage
        is used.

        Args:
            contract (bytes): the contract containing information, should be
                received from payer
            preimage (str): the preimage of the hash in base64
            first_valid (int): first valid round for the transactions
            last_valid (int): last valid round for the transactions
            gh (str): genesis hash in base64
            fee (int): fee per byte

        Returns:
            LogicSigTransaction: transaction to claim algos from
                contract account
        """
        _, ints, bytearrays = logic.read_program(contract)
        if not (len(ints) == 4 and len(bytearrays) == 3):
            raise error.WrongContractError("split")
        max_fee = ints[0]
        hash_function = contract[-15]
        expected_hash_image = bytearrays[1]
        if hash_function == 1:
            hash_image = SHA256.new()
            hash_image.update(base64.b64decode(preimage))
            if hash_image.digest() != expected_hash_image:
                raise error.TemplateInputError(
                    "the hash of the preimage does not match the expected "
                    "hash image using hash function sha256")
        elif hash_function == 2:
            hash_image = keccak.new(digest_bits=256)
            hash_image.update(base64.b64decode(preimage))
            print(hash_image.digest())
            print(expected_hash_image)
            if hash_image.digest() != expected_hash_image:
                raise error.TemplateInputError(
                    "the hash of the preimage does not match the expected "
                    "hash image using hash function keccak256")
        else:
            raise error.TemplateInputError(
                "an invalid hash function was provided in the contract")

        receiver = encoding.encode_address(bytearrays[0])

        lsig = transaction.LogicSig(contract, [base64.b64decode(preimage)])
        txn = transaction.PaymentTxn(
            logic.address(contract), fee, first_valid, last_valid, gh, None, 0,
            close_remainder_to=receiver)

        if txn.fee > max_fee:
            raise error.TemplateInputError(
                "the transaction fee should not be greater than "
                + str(max_fee))

        ltxn = transaction.LogicSigTransaction(txn, lsig)
        return ltxn


class DynamicFee(Template):
    """
    DynamicFee contract allows you to create a transaction without
    specifying the fee. The fee will be determined at the moment of
    transfer.
    Args:
        receiver (str): address to receive the assets
        amount (int): amount of assets to transfer
        first_valid (int): first valid round for the transaction
        last_valid (int, optional): last valid round for the transaction
            (defaults to first_valid + 1000)
        close_remainder_address (str, optional): the address that recieves the
            remainder
    """
<<<<<<< HEAD
=======

>>>>>>> e2c2ee0f
    def __init__(self, receiver: str, amount: int, first_valid: int,
                 last_valid: int = None, close_remainder_address: str = None):
        self.lease_value = bytes([random.randint(0, 255) for x in range(
                                 constants.lease_length)])

        self.last_valid = last_valid
        if last_valid is None:
            last_valid = first_valid + 1000

        self.amount = amount
        self.first_valid = first_valid
        self.close_remainder_address = close_remainder_address
        self.receiver = receiver

    def get_program(self):
        """
        Return a byte array to be used in LogicSig.
        """
        orig = ("ASAFAgEFBgcmAyD+vKC7FEpaTqe0OKRoGsgObKEFvLYH/FZTJclWlfaiEy" +
                "DmmpYeby1feshmB5JlUr6YI17TM2PKiJGLuck4qRW2+QEGMgQiEjMAECMS" +
                "EDMABzEAEhAzAAgxARIQMRYjEhAxECMSEDEHKBIQMQkpEhAxCCQSEDECJR" +
                "IQMQQhBBIQMQYqEhA=")
        orig = base64.b64decode(orig)
        offsets = [5, 6, 7, 11, 44, 76]
        close = self.close_remainder_address
        if close is None:
            close = encoding.encode_address(bytes(32))
        values = [self.amount, self.first_valid, self.last_valid,
                  self.receiver, close,
                  base64.b64encode(self.lease_value)]
        types = [int, int, int, "address", "address", "base64"]
        return inject(orig, offsets, values, types)

    @staticmethod
    def get_transactions(txn, lsig, private_key, fee):
        """
        Create and sign the secondary dynamic fee transaction, update
        transaction fields, and sign as the fee payer; return both
        transactions.

        Args:
            txn (Transaction): main transaction from payer
            lsig (LogicSig): signed logic received from payer
            private_key (str): the secret key of the account that pays the fee
                in base64
            fee (int): fee per byte, for both transactions
        """
        txn.fee = fee
        txn.fee = max(constants.min_txn_fee, fee*txn.estimate_size())

        # reimbursement transaction
        address = account.address_from_private_key(private_key)
        txn_2 = transaction.PaymentTxn(address, fee, txn.first_valid_round,
                                       txn.last_valid_round, txn.genesis_hash,
                                       txn.sender, txn.fee, lease=txn.lease)

        transaction.assign_group_id([txn_2, txn])

        stx_1 = transaction.LogicSigTransaction(txn, lsig)
        stx_2 = txn_2.sign(private_key)

        return [stx_2, stx_1]

    def sign_dynamic_fee(self, private_key, gh):
        """
        Return the main transaction and signed logic needed to complete the
        transfer. These should be sent to the fee payer, who can use
        get_transactions() to update fields and create the auxiliary
        transaction.

        Args:
            private_key (bytes): the secret key to sign the contract in base64
            gh (str): genesis hash, in base64
        """
        sender = account.address_from_private_key(private_key)

        # main transaction
        txn = transaction.PaymentTxn(
            sender, 0, self.first_valid, self.last_valid, gh, self.receiver,
            self.amount, lease=self.lease_value,
            close_remainder_to=self.close_remainder_address)
        lsig = transaction.LogicSig(self.get_program())
        lsig.sign(private_key)

        return txn, lsig


class PeriodicPayment(Template):
    """
    PeriodicPayment contract enables creating an account which allows the
    withdrawal of a fixed amount of assets every fixed number of rounds to a
    specific Algrorand Address. In addition, the contract allows to add
    timeout, after which the address can withdraw the rest of the assets.

    Args:
        receiver (str): address to receive the assets
        amount (int): amount of assets to transfer at every cycle
        withdrawing_window (int): the number of blocks in which the user can
            withdraw the asset once the period start (must be < 1000)
        period (int): how often the address can withdraw assets (in rounds)
        fee (int): maximum fee per transaction
        timeout (int): a round in which the receiver can withdraw the rest of
            the funds after
    """
    def __init__(self, receiver: str, amount: int, withdrawing_window: int,
                 period: int, max_fee: int, timeout: int):
        self.lease_value = bytes([random.randint(0, 255) for x in range(
                                 constants.lease_length)])
        self.receiver = receiver
        self.amount = amount
        self.withdrawing_window = withdrawing_window
        self.period = period
        self.max_fee = max_fee
        self.timeout = timeout

    def get_program(self):
        """
        Return a byte array to be used in LogicSig.
        """
        orig = ("ASAHAQoLAAwNDiYCAQYg/ryguxRKWk6ntDikaBrIDmyhBby2B/xWUyXJVp" +
                "X2ohMxECISMQEjDhAxAiQYJRIQMQQhBDECCBIQMQYoEhAxCTIDEjEHKRIQ" +
                "MQghBRIQMQkpEjEHMgMSEDECIQYNEDEIJRIQERA=")
        orig = base64.b64decode(orig)
        offsets = [4, 5, 7, 8, 9, 12, 15]
        values = [self.max_fee, self.period, self.withdrawing_window,
                  self.amount, self.timeout, base64.b64encode(
                      self.lease_value), self.receiver]
        types = [int, int, int, int, int, "base64", "address"]
        return inject(orig, offsets, values, types)

    @staticmethod
    def get_withdrawal_transaction(contract, first_valid, gh, fee):
        """
        Return the withdrawal transaction to be sent to the network.

        Args:
            contract (bytes): contract containing information, should be
                received from payer
            first_valid (int): first round the transaction should be valid;
                this must be a multiple of self.period
            gh (str): genesis hash in base64
            fee (int): fee per byte
        """
        address = logic.address(contract)
        _, ints, bytearrays = logic.read_program(contract)
        if not (len(ints) == 7 and len(bytearrays) == 2):
            raise error.WrongContractError("periodic payment")
        amount = ints[5]
        withdrawing_window = ints[4]
        period = ints[2]
        max_fee = ints[1]
        lease_value = bytearrays[0]
        receiver = encoding.encode_address(bytearrays[1])

        if first_valid % period != 0:
            raise error.TemplateInputError(
                "first_valid must be divisible by the period")
        txn = transaction.PaymentTxn(
            address, fee, first_valid, first_valid + withdrawing_window, gh,
            receiver, amount, lease=lease_value)

        if txn.fee > max_fee:
            raise error.TemplateInputError(
                "the transaction fee should not be greater than "
                + str(max_fee))

        lsig = transaction.LogicSig(contract)
        stx = transaction.LogicSigTransaction(txn, lsig)
        return stx


class LimitOrder(Template):
    """
    Limit Order allows to trade Algos for other assets given a specific ratio;
    for N Algos, swap for Rate * N Assets.

    Args:
        owner (str): an address that can receive the asset after the expiry
            round
        asset_id (int): asset to be transfered
        ratn (int): the numerator of the exchange rate
        ratd (int): the denominator of the exchange rate
        expiry_round (int): the round on which the assets can be transferred
            back to owner
        max_fee (int): the maximum fee that can be paid to the network by the
            account
        min_trade (int): the minimum amount (of Algos) to be traded away
    """
    def __init__(self, owner: str, asset_id: int, ratn: int, ratd: int,
                 expiry_round: int, max_fee: int, min_trade: int):
        self.owner = owner
        self.ratn = ratn
        self.ratd = ratd
        self.expiry_round = expiry_round
        self.min_trade = min_trade
        self.max_fee = max_fee
        self.asset_id = asset_id

    def get_program(self):
        """
        Return a byte array to be used in LogicSig.
        """
        orig = ("ASAKAAEFAgYEBwgJHSYBIJKvkYTkEzwJf2arzJOxERsSogG9nQzKPkpIoc" +
                "4TzPTFMRYiEjEQIxIQMQEkDhAyBCMSQABVMgQlEjEIIQQNEDEJMgMSEDMB" +
                "ECEFEhAzAREhBhIQMwEUKBIQMwETMgMSEDMBEiEHHTUCNQExCCEIHTUENQ" +
                "M0ATQDDUAAJDQBNAMSNAI0BA8QQAAWADEJKBIxAiEJDRAxBzIDEhAxCCIS" +
                "EBA=")
        orig = base64.b64decode(orig)
        offsets = [5, 7, 9, 10, 11, 12, 16]
        values = [self.max_fee, self.min_trade, self.asset_id, self.ratd,
                  self.ratn, self.expiry_round, self.owner]
        types = [int, int, int, int, int, int, "address"]
        return inject(orig, offsets, values, types)

    @staticmethod
    def get_swap_assets_transactions(
            contract: bytes, asset_amount: int, microalgo_amount: int,
            private_key: str, first_valid, last_valid, gh, fee):
        """
        Return a group transactions array which transfer funds according to
        the contract's ratio.

        Args:
            contract (bytes): the contract containing information, should be
                received from payer
            asset_amount (int): the amount of assets to be sent
            microalgo_amount (int): the amount of microalgos to be received
            private_key (str): the secret key to sign the contract
            first_valid (int): first valid round for the transactions
            last_valid (int): last valid round for the transactions
            gh (str): genesis hash in base64
            fee (int): fee per byte
        """
        address = logic.address(contract)
        _, ints, bytearrays = logic.read_program(contract)
        if not (len(ints) == 10 and len(bytearrays) == 1):
            raise error.WrongContractError(
                "Wrong contract provided; a limit order contract" +
                " is needed")
        min_trade = ints[4]
        asset_id = ints[6]
        ratn = ints[8]
        ratd = ints[7]
        max_fee = ints[2]
        owner = encoding.encode_address(bytearrays[0])

        if microalgo_amount < min_trade:
            raise error.TemplateInputError(
                "At least " + str(min_trade) +
                " microalgos must be requested")

        if asset_amount*ratd < microalgo_amount*ratn:
            raise error.TemplateInputError(
                "The exchange ratio of assets to microalgos must be at least "
                + str(ratn) + " / " + str(ratd))

        txn_1 = transaction.PaymentTxn(
            address, fee, first_valid, last_valid, gh,
            account.address_from_private_key(private_key),
            int(microalgo_amount))

        txn_2 = transaction.AssetTransferTxn(
            account.address_from_private_key(private_key), fee,
            first_valid, last_valid, gh, owner, asset_amount, asset_id)

        if txn_1.fee > max_fee or txn_2.fee > max_fee:
            raise error.TemplateInputError(
                "the transaction fee should not be greater than "
                + str(max_fee))

        transaction.assign_group_id([txn_1, txn_2])

        lsig = transaction.LogicSig(contract)
        stx_1 = transaction.LogicSigTransaction(txn_1, lsig)
        stx_2 = txn_2.sign(private_key)

        return [stx_1, stx_2]


def put_uvarint(buf, x):
    i = 0
    while x >= 0x80:
        buf.append((x & 0xFF) | 0x80)
        x >>= 7
        i += 1

    buf.append(x & 0xFF)
    return i + 1


def inject(orig, offsets, values, values_types):
    # make sure we have enough values
    assert len(offsets) == len(values) == len(values_types)

    res = orig[:]

    def replace(arr, new_val, offset, place_holder_length):
        return arr[:offset] + new_val + arr[offset+place_holder_length:]

    for i in range(len(offsets)):
        val = values[i]
        val_type = values_types[i]
        dec_len = 0

        if val_type == int:
            buf = []
            dec_len = put_uvarint(buf, val) - 1
            val = bytes(buf)
            res = replace(res, val, offsets[i], 1)

        elif val_type == "address":
            val = encoding.decode_address(val)
            res = replace(res, val, offsets[i], 32)

        elif val_type == "base64":
            val = bytes(base64.b64decode(val))
            buf = []
            dec_len = put_uvarint(buf, len(val)) + len(val) - 2
            res = replace(res, bytes(buf) + val, offsets[i], 2)

        else:
            raise Exception("Unkown Type")

        # update offsets
        if dec_len != 0:
            for o in range(len(offsets)):
                offsets[o] += dec_len

    return res<|MERGE_RESOLUTION|>--- conflicted
+++ resolved
@@ -26,6 +26,7 @@
 
     Split also has an expiry round, after which the owner can transfer back
     the funds.
+
     Arguments:
         owner (str): an address that can receive the funds after the expiry
             round
@@ -143,9 +144,11 @@
     or to forfeit the ability to claim, returning it to the payer.
 
     This contract is usually used to perform cross-chained atomic swaps.
+
     More formally, algos can be transfered under only two circumstances:
         1. To receiver if hash_function(arg_0) = hash_value
         2. To owner if txn.FirstValid > expiry_round
+
     Args:
         owner (str): an address that can receive the asset after the expiry
             round
@@ -252,6 +255,7 @@
     DynamicFee contract allows you to create a transaction without
     specifying the fee. The fee will be determined at the moment of
     transfer.
+
     Args:
         receiver (str): address to receive the assets
         amount (int): amount of assets to transfer
@@ -261,10 +265,6 @@
         close_remainder_address (str, optional): the address that recieves the
             remainder
     """
-<<<<<<< HEAD
-=======
-
->>>>>>> e2c2ee0f
     def __init__(self, receiver: str, amount: int, first_valid: int,
                  last_valid: int = None, close_remainder_address: str = None):
         self.lease_value = bytes([random.randint(0, 255) for x in range(
